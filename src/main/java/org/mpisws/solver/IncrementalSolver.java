package org.mpisws.solver;

<<<<<<< HEAD
import org.apache.logging.log4j.LogManager;
import org.apache.logging.log4j.Logger;
=======
import java.math.BigInteger;
>>>>>>> cbb9124c
import org.mpisws.runtime.RuntimeEnvironment;
import org.mpisws.symbolic.SymbolicOperation;
import org.sosy_lab.java_smt.api.BooleanFormula;
import org.sosy_lab.java_smt.api.ProverEnvironment;
import org.sosy_lab.java_smt.api.SolverContext;
import org.sosy_lab.java_smt.api.SolverException;

<<<<<<< HEAD
import java.math.BigInteger;

=======
>>>>>>> cbb9124c
// TODO: should be a decorator on the SimpleSolver. Using inheritance makes it harder to use later
// on.
public class IncrementalSolver extends SymbolicSolver {

<<<<<<< HEAD
  private static final Logger LOGGER = LogManager.getLogger(IncrementalSolver.class);

=======
>>>>>>> cbb9124c
  ProverEnvironment prover;

  public IncrementalSolver() {
    super();
    prover = context.newProverEnvironment(SolverContext.ProverOptions.GENERATE_MODELS);
  }

  public IncrementalSolver(SMTSolverTypes type) {
    super(type);
    prover = context.newProverEnvironment(SolverContext.ProverOptions.GENERATE_MODELS);
  }

  @Override
  public void computeNewSymbolicOperationRequest(SymbolicOperation symbolicOperation) {
    boolean concreteEval = symbolicOperation.concreteEvaluation();
    boolean symbolicEval;
    if (concreteEval) {
      symbolicEval = disSolveSymbolicFormula(symbolicOperation);
    } else {
      symbolicEval = solveSymbolicFormula(symbolicOperation);
    }
    bothSatUnsat = symbolicEval;
    pop();
    if (concreteEval) {
      push(symbolicOperation);
      RuntimeEnvironment.solverResult = true;
    } else {
      push(negateFormula(symbolicOperation.getFormula()));
      RuntimeEnvironment.solverResult = false;
<<<<<<< HEAD
    }
  }

  /**
   * @param symbolicOperation
   */
  @Override
  public void computeNewSymAssumeOperationRequest(SymbolicOperation symbolicOperation) {
    boolean concreteEval = symbolicOperation.concreteEvaluation();
    if (concreteEval) {
      RuntimeEnvironment.solverResult = true;
      push(symbolicOperation);
    } else {
      boolean symbolicEval = solveSymbolicFormula(symbolicOperation);
      RuntimeEnvironment.solverResult = symbolicEval;
      if (symbolicEval) {
        updateModel();
      } else {
        pop();
      }
    }
  }

  /**
   * @param symbolicOperation
   */
  @Override
  public void computeSymbolicAssertOperationRequest(SymbolicOperation symbolicOperation) {
    boolean concreteEval = symbolicOperation.concreteEvaluation();
    if (concreteEval) {
      RuntimeEnvironment.solverResult = true;
    } else {
      boolean sat = solveSymbolicFormula(symbolicOperation);
      if (sat) {
        RuntimeEnvironment.solverResult = true;
        pop();
      } else {
        RuntimeEnvironment.solverResult = false;
        push(negateFormula(symbolicOperation.getFormula()));
      }
    }
  }

=======
    }
  }

  /**
   * @param symbolicOperation
   */
  @Override
  public void computeNewSymAssumeOperationRequest(SymbolicOperation symbolicOperation) {
    boolean concreteEval = symbolicOperation.concreteEvaluation();
    if (concreteEval) {
      RuntimeEnvironment.solverResult = true;
      push(symbolicOperation);
    } else {
      boolean symbolicEval = solveSymbolicFormula(symbolicOperation);
      RuntimeEnvironment.solverResult = symbolicEval;
      if (symbolicEval) {
        updateModel();
      } else {
        pop();
      }
    }
  }

  /**
   * @param symbolicOperation
   */
  @Override
  public void computeSymbolicAssertOperationRequest(SymbolicOperation symbolicOperation) {
    boolean concreteEval = symbolicOperation.concreteEvaluation();
    if (concreteEval) {
      RuntimeEnvironment.solverResult = true;
    } else {
      boolean sat = solveSymbolicFormula(symbolicOperation);
      if (sat) {
        RuntimeEnvironment.solverResult = true;
        pop();
      } else {
        RuntimeEnvironment.solverResult = false;
        push(negateFormula(symbolicOperation.getFormula()));
      }
    }
  }

>>>>>>> cbb9124c
  private void updateModel() {
    if (model != null) {
      model
          .iterator()
          .forEachRemaining(
              entry -> {
<<<<<<< HEAD
                LOGGER.debug("Model Entry: {} : {}", entry.getKey(), entry.getValue());
=======
                System.out.println(
                    "[Incremental Symbolic Solver Message] : Model Entry: "
                        + entry.getKey()
                        + " : "
                        + entry.getValue());
>>>>>>> cbb9124c
                // The key is a string like className@address. extract the class Name
                String symbolicType = entry.getKey().toString().split("@")[0];
                if (symbolicType.equals("SymbolicBoolean")) {
                  symBoolVariableMap
                      .get(entry.getKey().toString())
                      .setValue((Boolean) entry.getValue());
                } else if (symbolicType.equals("SymbolicInteger")) {
                  if (entry.getValue() instanceof BigInteger) {
                    symIntVariableMap
                        .get(entry.getKey().toString())
                        .setValue(((BigInteger) entry.getValue()).intValue());
                  } else {
                    symIntVariableMap
                        .get(entry.getKey().toString())
                        .setValue((Integer) entry.getValue());
                  }
                } else {
                  throw new RuntimeException("[Incremental Solver Message] Unknown Symbolic Type");
                }
              });
    }
  }

  /**
   * @param symbolicOperation
   */
  @Override
  public void computeRandomlyNewSymbolicOperationRequest(SymbolicOperation symbolicOperation) {
    boolean concreteEval = symbolicOperation.concreteEvaluation();
    if (concreteEval) {
      boolean sat = true;
      boolean unsat = disSolveSymbolicFormula(symbolicOperation);
      pop();
      bothSatUnsat = unsat;
      RuntimeEnvironment.solverResult = pickSatOrUnsat(sat, unsat);
    } else {
      boolean unsat = true;
      boolean sat = solveSymbolicFormula(symbolicOperation);
      pop();
      bothSatUnsat = sat;
      RuntimeEnvironment.solverResult = pickSatOrUnsat(sat, unsat);
    }

    if (RuntimeEnvironment.solverResult) {
      push(symbolicOperation);
    } else {
      push(negateFormula(symbolicOperation.getFormula()));
    }
  }

  /** */
  @Override
  public void solveAndUpdateModelSymbolicVariables() {
    if (prover.size() > 0) {
      try {
        boolean isUnsat = prover.isUnsat();
        if (!isUnsat) {
          model = prover.getModel();
          updateModel();
        } else {
          throw new RuntimeException("[Incremental Solver Message] The formula is unsatisfiable");
        }
      } catch (SolverException e) {
        throw new RuntimeException(e);
      } catch (InterruptedException e) {
        throw new RuntimeException(e);
      }
    }
  }

  /**
   * @param thread
   * @param symbolicOperation
   */
  public void deprecatedComputeNewSymbolicOperationRequest(
      Thread thread, SymbolicOperation symbolicOperation) {
    boolean sat = solveSymbolicFormula(symbolicOperation);
    pop();
    boolean unSat = disSolveSymbolicFormula(symbolicOperation);
    bothSatUnsat = sat && unSat;
    if (unSat) {
      RuntimeEnvironment.solverResult = false;
    } else {
      pop();
      push(symbolicOperation);
      RuntimeEnvironment.solverResult = true;
    }
  }

  @Override
  public void pop() {
    prover.pop();
  }

  @Override
  public void push() {
    try {
      prover.push();
    } catch (InterruptedException e) {
      throw new RuntimeException(e);
    }
  }

  @Override
  public void push(BooleanFormula formula) {
    try {
      prover.push(formula);
    } catch (InterruptedException e) {
      throw new RuntimeException(e);
    }
  }

  @Override
  public void push(SymbolicOperation operation) {
    push(operation.getFormula());
  }

  @Override
  protected boolean solver(BooleanFormula formula) {
    try {
<<<<<<< HEAD
      LOGGER.debug("Solving the formula: {}", formula.toString());
=======
      System.out.println(
          "[Incremental Symbolic Solver Message] : Solving the formula: " + formula.toString());
>>>>>>> cbb9124c
      prover.push(formula);
      boolean isUnsat = prover.isUnsat();
      if (!isUnsat) {
        model = prover.getModel();
<<<<<<< HEAD
        LOGGER.debug("The formula is satisfiable");
        return true;
      } else {
        LOGGER.debug("The formula is unsatisfiable");
=======
        System.out.println("[Incremental Symbolic Solver Message] : The formula is satisfiable");
        return true;
      } else {
        System.out.println("[Incremental Symbolic Solver Message] : The formula is unsatisfiable");
>>>>>>> cbb9124c
        return false;
      }
    } catch (InterruptedException e) {
      throw new RuntimeException(e);
    } catch (SolverException e) {
      throw new RuntimeException(e);
    }
  }

  @Override
  public void updatePathSymbolicOperations(SymbolicOperation symbolicOperation) {}
}<|MERGE_RESOLUTION|>--- conflicted
+++ resolved
@@ -1,11 +1,7 @@
 package org.mpisws.solver;
 
-<<<<<<< HEAD
 import org.apache.logging.log4j.LogManager;
 import org.apache.logging.log4j.Logger;
-=======
-import java.math.BigInteger;
->>>>>>> cbb9124c
 import org.mpisws.runtime.RuntimeEnvironment;
 import org.mpisws.symbolic.SymbolicOperation;
 import org.sosy_lab.java_smt.api.BooleanFormula;
@@ -13,20 +9,14 @@
 import org.sosy_lab.java_smt.api.SolverContext;
 import org.sosy_lab.java_smt.api.SolverException;
 
-<<<<<<< HEAD
 import java.math.BigInteger;
 
-=======
->>>>>>> cbb9124c
-// TODO: should be a decorator on the SimpleSolver. Using inheritance makes it harder to use later
-// on.
+
+// TODO: should be a decorator on the SimpleSolver. Using inheritance makes it harder to use later on.
 public class IncrementalSolver extends SymbolicSolver {
 
-<<<<<<< HEAD
   private static final Logger LOGGER = LogManager.getLogger(IncrementalSolver.class);
 
-=======
->>>>>>> cbb9124c
   ProverEnvironment prover;
 
   public IncrementalSolver() {
@@ -56,7 +46,6 @@
     } else {
       push(negateFormula(symbolicOperation.getFormula()));
       RuntimeEnvironment.solverResult = false;
-<<<<<<< HEAD
     }
   }
 
@@ -100,66 +89,13 @@
     }
   }
 
-=======
-    }
-  }
-
-  /**
-   * @param symbolicOperation
-   */
-  @Override
-  public void computeNewSymAssumeOperationRequest(SymbolicOperation symbolicOperation) {
-    boolean concreteEval = symbolicOperation.concreteEvaluation();
-    if (concreteEval) {
-      RuntimeEnvironment.solverResult = true;
-      push(symbolicOperation);
-    } else {
-      boolean symbolicEval = solveSymbolicFormula(symbolicOperation);
-      RuntimeEnvironment.solverResult = symbolicEval;
-      if (symbolicEval) {
-        updateModel();
-      } else {
-        pop();
-      }
-    }
-  }
-
-  /**
-   * @param symbolicOperation
-   */
-  @Override
-  public void computeSymbolicAssertOperationRequest(SymbolicOperation symbolicOperation) {
-    boolean concreteEval = symbolicOperation.concreteEvaluation();
-    if (concreteEval) {
-      RuntimeEnvironment.solverResult = true;
-    } else {
-      boolean sat = solveSymbolicFormula(symbolicOperation);
-      if (sat) {
-        RuntimeEnvironment.solverResult = true;
-        pop();
-      } else {
-        RuntimeEnvironment.solverResult = false;
-        push(negateFormula(symbolicOperation.getFormula()));
-      }
-    }
-  }
-
->>>>>>> cbb9124c
   private void updateModel() {
     if (model != null) {
       model
           .iterator()
           .forEachRemaining(
               entry -> {
-<<<<<<< HEAD
                 LOGGER.debug("Model Entry: {} : {}", entry.getKey(), entry.getValue());
-=======
-                System.out.println(
-                    "[Incremental Symbolic Solver Message] : Model Entry: "
-                        + entry.getKey()
-                        + " : "
-                        + entry.getValue());
->>>>>>> cbb9124c
                 // The key is a string like className@address. extract the class Name
                 String symbolicType = entry.getKey().toString().split("@")[0];
                 if (symbolicType.equals("SymbolicBoolean")) {
@@ -280,27 +216,15 @@
   @Override
   protected boolean solver(BooleanFormula formula) {
     try {
-<<<<<<< HEAD
       LOGGER.debug("Solving the formula: {}", formula.toString());
-=======
-      System.out.println(
-          "[Incremental Symbolic Solver Message] : Solving the formula: " + formula.toString());
->>>>>>> cbb9124c
       prover.push(formula);
       boolean isUnsat = prover.isUnsat();
       if (!isUnsat) {
         model = prover.getModel();
-<<<<<<< HEAD
         LOGGER.debug("The formula is satisfiable");
         return true;
       } else {
         LOGGER.debug("The formula is unsatisfiable");
-=======
-        System.out.println("[Incremental Symbolic Solver Message] : The formula is satisfiable");
-        return true;
-      } else {
-        System.out.println("[Incremental Symbolic Solver Message] : The formula is unsatisfiable");
->>>>>>> cbb9124c
         return false;
       }
     } catch (InterruptedException e) {
