--- conflicted
+++ resolved
@@ -1,14 +1,12 @@
 package org.mpisws.instrumenter;
 
-<<<<<<< HEAD
 import org.apache.logging.log4j.LogManager;
 import org.apache.logging.log4j.Logger;
-=======
-import java.util.*;
->>>>>>> cbb9124c
 import org.mpisws.symbolic.SymbolicBoolean;
 import org.objectweb.asm.*;
 import org.objectweb.asm.tree.*;
+
+import java.util.*;
 
 /**
  * The ByteCodeModifier class is responsible for modifying the bytecode of the user's program to
@@ -25,16 +23,13 @@
  */
 public class ByteCodeModifier {
 
-<<<<<<< HEAD
-  private static final Logger LOGGER = LogManager.getLogger(ByteCodeModifier.class);
-
-=======
->>>>>>> cbb9124c
   /**
    * @property {@link #nextVarIndex} is used to store the index of the next local variable. It is
    *     used whenever a new local variable is needed inside a method
    */
   private int nextVarIndex;
+  private static final Logger LOGGER = LogManager.getLogger(ByteCodeModifier.class);
+
 
   /**
    * @property {@link #allByteCode} is used to store the bytecode of the compiled classes. The key
@@ -1124,11 +1119,7 @@
                       mv.visitTryCatchBlock(label2, label3, label2, null);
                       mv.visitLabel(label4);
                       if (isStatic) {
-<<<<<<< HEAD
                         LOGGER.debug(
-=======
-                        System.out.println(
->>>>>>> cbb9124c
                             "Static Method : " + className + "." + name + " : " + descriptor);
                         mv.visitLdcInsn(className);
                         mv.visitLdcInsn(name);
@@ -1141,11 +1132,7 @@
                             false);
                         mv.visitInsn(Opcodes.DUP);
                       } else {
-<<<<<<< HEAD
                         LOGGER.debug(
-=======
-                        System.out.println(
->>>>>>> cbb9124c
                             "Instance Method : " + className + "." + name + " : " + descriptor);
                         mv.visitIntInsn(Opcodes.ALOAD, 0);
                         mv.visitLdcInsn(name);
@@ -1738,11 +1725,7 @@
    */
   public void modifySymbolicEval() {
     for (String className : allByteCode.keySet()) {
-<<<<<<< HEAD
       LOGGER.debug(className);
-=======
-      System.out.println(className);
->>>>>>> cbb9124c
       byte[] byteCode = allByteCode.get(className);
       byte[] modifiedByteCode;
       ClassWriter cw = new ClassWriter(ClassWriter.COMPUTE_FRAMES);
@@ -1769,13 +1752,8 @@
                           && name.equals("evaluate")
                           && descriptor.equals("(Lorg/mpisws/symbolic/SymbolicOperation;)Z")
                           && owner.equals("org/mpisws/symbolic/SymbolicFormula")) {
-<<<<<<< HEAD
                         // LOGGER.debug("opcode: " + opcode + ", owner: " + owner + ", name: " +
                         // name + ", descriptor: " + descriptor);
-=======
-                        // System.out.println("opcode: " + opcode + ", owner: " + owner + ", name: "
-                        // + name + ", descriptor: " + descriptor);
->>>>>>> cbb9124c
                         mv.visitMethodInsn(
                             Opcodes.INVOKESTATIC,
                             "java/lang/Thread",
@@ -1814,7 +1792,6 @@
       clazz = Class.forName(className.replace("/", "."));
     } catch (ClassNotFoundException e) {
       throw new RuntimeException(e);
-<<<<<<< HEAD
     }
     while (clazz != null) {
       if (clazz.equals(Thread.class)) {
@@ -1822,15 +1799,6 @@
       }
       clazz = clazz.getSuperclass();
     }
-=======
-    }
-    while (clazz != null) {
-      if (clazz.equals(Thread.class)) {
-        return true;
-      }
-      clazz = clazz.getSuperclass();
-    }
->>>>>>> cbb9124c
     return false;
   }
 
