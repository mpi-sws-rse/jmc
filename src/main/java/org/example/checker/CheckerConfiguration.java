package org.example.checker;
import java.io.Serializable;
import java.util.Random;

<<<<<<< HEAD
import org.example.checker.CheckerConfiguration.StrategyOption.RandomStrategy;

import java.io.Serializable;

=======
>>>>>>> 3fb32f38
public final class CheckerConfiguration implements Serializable {
    public long maxEventsPerExecution;
    public long maxIterations;
    public long progressReport;
    public boolean verbose;
    public long seed;

    private CheckerConfiguration(ConfigurationBuilder builder) {
        maxEventsPerExecution = builder.maxEventsPerExecution;
        maxIterations = builder.maxIterations;
        progressReport = builder.progressReport;
        verbose = builder.verbose;
        seed = builder.seed;
        System.out.println("Random seed: " + seed);
    }

    public void generateByteCode() {
        // TODO
    }

    public static class ConfigurationBuilder {
        public long maxEventsPerExecution = 1000;
        public long maxIterations = 1000;
        public long progressReport = 0;
        public org.example.checker.CheckerConfiguration.StrategyOption searchStrategy = new RandomStrategy(); 
        public boolean verbose = false;
        public long seed = new Random().nextLong(); // can be overwritten to a user-specified seed for reproducibility

        public ConfigurationBuilder() {}

        public CheckerConfiguration build() {
            return new CheckerConfiguration(this);
        }

        public ConfigurationBuilder withMaxEventsPerExexution(long m) {
            this.maxEventsPerExecution = m;
            return this;
        }

        public ConfigurationBuilder withSearchStrategy(StrategyOption option) {
            this.searchStrategy = option;
            return this;
        }

        ConfigurationBuilder withMaxIterations(long m) {
            this.maxIterations = m;
            return this;
        }

        ConfigurationBuilder withProgressRepose(long m) {
            this.progressReport = m;
            return this;
        }

        ConfigurationBuilder withSeed(long m) {
            this.seed = m;
            return this;
        }

        ConfigurationBuilder withVerbose(boolean t) {
            this.verbose = t;
            return this;
        }

    }

    public static sealed interface StrategyOption {
        record RandomStrategy() implements StrategyOption {}
        record DPORStrategy() implements StrategyOption {}
    }

}<|MERGE_RESOLUTION|>--- conflicted
+++ resolved
@@ -2,13 +2,8 @@
 import java.io.Serializable;
 import java.util.Random;
 
-<<<<<<< HEAD
 import org.example.checker.CheckerConfiguration.StrategyOption.RandomStrategy;
 
-import java.io.Serializable;
-
-=======
->>>>>>> 3fb32f38
 public final class CheckerConfiguration implements Serializable {
     public long maxEventsPerExecution;
     public long maxIterations;
