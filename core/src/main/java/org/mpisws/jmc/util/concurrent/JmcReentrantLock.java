package org.mpisws.jmc.util.concurrent;

import org.mpisws.jmc.runtime.JmcRuntime;
import org.mpisws.jmc.runtime.RuntimeEvent;

import java.util.concurrent.locks.ReentrantLock;

/**
 * A reentrant lock that can be used to synchronize access to shared resources.
 *
 * <p>Replacement for java.util.concurrent.ReentrantLock
 *
 * <p>Yields control to the runtime for lock and unlock.
 */
public class JmcReentrantLock {
    public int token = 0;
    private final ReentrantLock lock = new ReentrantLock();

<<<<<<< HEAD
=======
    private int token = 0;
    private final ReentrantLock lock = new ReentrantLock();

>>>>>>> 2f46b1b6
    public JmcReentrantLock() {
        RuntimeEvent event1 =
                new RuntimeEvent.Builder()
                        .type(RuntimeEvent.Type.WRITE_EVENT)
                        .taskId(JmcRuntime.currentTask())
                        .param("newValue", 0)
<<<<<<< HEAD
                        .param(
                                "owner",
                                "org/mpisws/jmc/util/concurrent/ReentrantLock")
=======
                        .param("owner", "org/mpisws/jmc/util/concurrent/JmcReentrantLock")
>>>>>>> 2f46b1b6
                        .param("name", "token")
                        .param("descriptor", "I")
                        .param("instance", this)
                        .build();
        JmcRuntime.updateEventAndYield(event1);
    }
<<<<<<< HEAD
    /**
     * Acquires the lock.
     */
=======

    /** Acquires the lock. */
>>>>>>> 2f46b1b6
    public void lock() {
        RuntimeEvent event =
                new RuntimeEvent.Builder()
                        .type(RuntimeEvent.Type.LOCK_ACQUIRE_EVENT)
                        .taskId(JmcRuntime.currentTask())
<<<<<<< HEAD
                        .param("owner", "org/mpisws/jmc/util/concurrent/ReentrantLock")
                        .param("name", "token")
                        .param("value", token)
                        .param("descriptor", "I")
                        .param("lock", this)
=======
                        .param("owner", "org/mpisws/jmc/util/concurrent/JmcReentrantLock")
                        .param("name", "token")
                        .param("value", token)
                        .param("descriptor", "I")
>>>>>>> 2f46b1b6
                        .param("instance", this)
                        .build();
        JmcRuntime.updateEventAndYield(event);
        lock.lock();
        event =
                new RuntimeEvent.Builder()
                        .type(RuntimeEvent.Type.LOCK_ACQUIRED_EVENT)
                        .taskId(JmcRuntime.currentTask())
<<<<<<< HEAD
                        .param("owner", "org/mpisws/jmc/util/concurrent/ReentrantLock")
                        .param("lock", this)
                        .param("name", "token")
                        .param("descriptor", "I")
                        .param("value", token)
                        .param("instance", this)
=======
                        .param("owner", "org/mpisws/jmc/util/concurrent/JmcReentrantLock")
                        .param("instance", this)
                        .param("name", "token")
                        .param("descriptor", "I")
                        .param("value", token)
>>>>>>> 2f46b1b6
                        .param("newValue", 1)
                        .build();
        JmcRuntime.updateEventAndYield(event);
    }

    /** Releases the lock. */
    public void unlock() {
        lock.unlock();
        RuntimeEvent event =
                new RuntimeEvent.Builder()
                        .type(RuntimeEvent.Type.LOCK_RELEASE_EVENT)
                        .taskId(JmcRuntime.currentTask())
<<<<<<< HEAD
                        .param("owner", "org/mpisws/jmc/util/concurrent/ReentrantLock")
=======
                        .param("owner", "org/mpisws/jmc/util/concurrent/JmcReentrantLock")
>>>>>>> 2f46b1b6
                        .param("name", "token")
                        .param("descriptor", "I")
                        .param("value", token)
                        .param("newValue", 0)
<<<<<<< HEAD
                        .param("lock", this)
=======
>>>>>>> 2f46b1b6
                        .param("instance", this)
                        .build();
        JmcRuntime.updateEventAndYield(event);
    }
}<|MERGE_RESOLUTION|>--- conflicted
+++ resolved
@@ -13,59 +13,34 @@
  * <p>Yields control to the runtime for lock and unlock.
  */
 public class JmcReentrantLock {
-    public int token = 0;
-    private final ReentrantLock lock = new ReentrantLock();
 
-<<<<<<< HEAD
-=======
     private int token = 0;
     private final ReentrantLock lock = new ReentrantLock();
 
->>>>>>> 2f46b1b6
     public JmcReentrantLock() {
         RuntimeEvent event1 =
                 new RuntimeEvent.Builder()
                         .type(RuntimeEvent.Type.WRITE_EVENT)
                         .taskId(JmcRuntime.currentTask())
                         .param("newValue", 0)
-<<<<<<< HEAD
-                        .param(
-                                "owner",
-                                "org/mpisws/jmc/util/concurrent/ReentrantLock")
-=======
                         .param("owner", "org/mpisws/jmc/util/concurrent/JmcReentrantLock")
->>>>>>> 2f46b1b6
                         .param("name", "token")
                         .param("descriptor", "I")
                         .param("instance", this)
                         .build();
         JmcRuntime.updateEventAndYield(event1);
     }
-<<<<<<< HEAD
-    /**
-     * Acquires the lock.
-     */
-=======
 
     /** Acquires the lock. */
->>>>>>> 2f46b1b6
     public void lock() {
         RuntimeEvent event =
                 new RuntimeEvent.Builder()
                         .type(RuntimeEvent.Type.LOCK_ACQUIRE_EVENT)
                         .taskId(JmcRuntime.currentTask())
-<<<<<<< HEAD
-                        .param("owner", "org/mpisws/jmc/util/concurrent/ReentrantLock")
-                        .param("name", "token")
-                        .param("value", token)
-                        .param("descriptor", "I")
-                        .param("lock", this)
-=======
                         .param("owner", "org/mpisws/jmc/util/concurrent/JmcReentrantLock")
                         .param("name", "token")
                         .param("value", token)
                         .param("descriptor", "I")
->>>>>>> 2f46b1b6
                         .param("instance", this)
                         .build();
         JmcRuntime.updateEventAndYield(event);
@@ -74,23 +49,14 @@
                 new RuntimeEvent.Builder()
                         .type(RuntimeEvent.Type.LOCK_ACQUIRED_EVENT)
                         .taskId(JmcRuntime.currentTask())
-<<<<<<< HEAD
-                        .param("owner", "org/mpisws/jmc/util/concurrent/ReentrantLock")
-                        .param("lock", this)
-                        .param("name", "token")
-                        .param("descriptor", "I")
-                        .param("value", token)
-                        .param("instance", this)
-=======
                         .param("owner", "org/mpisws/jmc/util/concurrent/JmcReentrantLock")
                         .param("instance", this)
                         .param("name", "token")
                         .param("descriptor", "I")
                         .param("value", token)
->>>>>>> 2f46b1b6
                         .param("newValue", 1)
                         .build();
-        JmcRuntime.updateEventAndYield(event);
+        JmcRuntime.updateEvent(event);
     }
 
     /** Releases the lock. */
@@ -100,19 +66,11 @@
                 new RuntimeEvent.Builder()
                         .type(RuntimeEvent.Type.LOCK_RELEASE_EVENT)
                         .taskId(JmcRuntime.currentTask())
-<<<<<<< HEAD
-                        .param("owner", "org/mpisws/jmc/util/concurrent/ReentrantLock")
-=======
                         .param("owner", "org/mpisws/jmc/util/concurrent/JmcReentrantLock")
->>>>>>> 2f46b1b6
                         .param("name", "token")
                         .param("descriptor", "I")
                         .param("value", token)
                         .param("newValue", 0)
-<<<<<<< HEAD
-                        .param("lock", this)
-=======
->>>>>>> 2f46b1b6
                         .param("instance", this)
                         .build();
         JmcRuntime.updateEventAndYield(event);
