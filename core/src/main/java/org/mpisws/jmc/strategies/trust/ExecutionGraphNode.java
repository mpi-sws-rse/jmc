--- conflicted
+++ resolved
@@ -290,7 +290,6 @@
             porfPredecessors.addAll(getPredecessors(Relation.ReadsFrom));
             porfPredecessors.addAll(getPredecessors(Relation.ThreadJoin));
             porfPredecessors.addAll(getPredecessors(Relation.ThreadCreation));
-            porfPredecessors.addAll(getPredecessors(Relation.ThreadStart));
 
             for (Event.Key key : porfPredecessors) {
                 if (key.equals(poBeforeNode.key())) {
@@ -384,11 +383,6 @@
 
     @Override
     public boolean equals(Object obj) {
-<<<<<<< HEAD
-        if (obj == null || getClass() != obj.getClass()) return false;
-        ExecutionGraphNode that = (ExecutionGraphNode) obj;
-        return that.key().equals(this.key());
-=======
         if (!(obj instanceof ExecutionGraphNode that)) {
             return false;
         }
@@ -419,6 +413,5 @@
             }
         }
         return true;
->>>>>>> 4a03f6e7
     }
 }