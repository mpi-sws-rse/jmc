--- conflicted
+++ resolved
@@ -6,9 +6,7 @@
 import java.util.HashMap;
 import java.util.Map;
 
-/**
- * Represents an event object used by the algorithm.
- */
+/** Represents an event object used by the algorithm. */
 public class Event {
     private Integer location;
     private final Key key;
@@ -18,9 +16,9 @@
     /**
      * Creates a new event with the given task ID, location, and type.
      *
-     * @param taskId   The task ID.
+     * @param taskId The task ID.
      * @param location The location.
-     * @param type     The type.
+     * @param type The type.
      */
     public Event(Long taskId, Integer location, Type type) {
         this.location = location;
@@ -99,7 +97,7 @@
     /**
      * Sets the attribute of the event with the given key and value.
      *
-     * @param key   The key of the attribute.
+     * @param key The key of the attribute.
      * @param value The value of the attribute.
      */
     public void setAttribute(String key, Object value) {
@@ -216,9 +214,7 @@
         return attributes.containsKey(key);
     }
 
-    /**
-     * Represents the type of the event according to the algorithm.
-     */
+    /** Represents the type of the event according to the algorithm. */
     public enum Type {
         ASSUME,
         READ,
@@ -234,9 +230,7 @@
         NOOP,
     }
 
-    /**
-     * Unique key for the event.
-     */
+    /** Unique key for the event. */
     public static class Key {
         // The task to which the event belongs to
         private final Long taskId;
@@ -385,11 +379,6 @@
         return "Event(" + type.toString() + ")" + key;
     }
 
-<<<<<<< HEAD
-    /**
-     * A generic event predicate.
-     */
-=======
     public String toVerboseString() {
         StringBuilder sb = new StringBuilder();
         sb.append("Event(").append(type.toString()).append(") key: ").append(key);
@@ -403,7 +392,6 @@
     }
 
     /** A generic event predicate. */
->>>>>>> fc2fd51f
     @FunctionalInterface
     public interface EventPredicate {
         /**
