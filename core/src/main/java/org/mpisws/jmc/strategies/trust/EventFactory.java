package org.mpisws.jmc.strategies.trust;

import org.mpisws.jmc.runtime.RuntimeEvent;

import java.util.ArrayList;
import java.util.List;

public class EventFactory {
    /**
     * Creates a new event mapping the runtime event to the trust event.
     *
     * <p>Returns empty list if event not supported.
     *
     * @param runtimeEvent The runtime event.
     * @return A list of trust events (empty if not supported).
     */
    public static List<Event> fromRuntimeEvent(RuntimeEvent runtimeEvent) {
        // Note: Subtract 1 from the task id since the runtime is 1-indexed
        switch (runtimeEvent.getType()) {
            case START_EVENT -> {
                // Update EventUtils::isThreadStart if anything changes here
                Event event =
                        new Event(
                                runtimeEvent.getTaskId() - 1,
                                LocationStore.ThreadLocation,
                                Event.Type.NOOP);
                event.setAttribute("thread_start", true);
                Long startedBy = runtimeEvent.getParam("startedBy");
                event.setAttribute("started_by", startedBy - 1);
                return List.of(event);
            }
            case WRITE_EVENT -> {
                Event event =
                        new Event(
                                runtimeEvent.getTaskId() - 1,
                                Location.fromRuntimeEvent(runtimeEvent).hashCode(),
                                Event.Type.WRITE);
                return List.of(event);
            }
            case READ_EVENT -> {
                Event event =
                        new Event(
                                runtimeEvent.getTaskId() - 1,
                                Location.fromRuntimeEvent(runtimeEvent).hashCode(),
                                Event.Type.READ);
                return List.of(event);
            }
            case FINISH_EVENT, HALT_EVENT -> {
                // Update EventUtils::isThreadFinish if anything changes here
                Event event =
                        new Event(
                                runtimeEvent.getTaskId() - 1,
                                LocationStore.ThreadLocation,
                                Event.Type.NOOP);
                event.setAttribute("thread_finish", true);
                return List.of(event);
            }
            case JOIN_COMPLETE_EVENT -> {
                // Update EventUtils::isThreadJoin if anything changes here
                Event event =
                        new Event(
                                runtimeEvent.getTaskId() - 1,
                                LocationStore.ThreadLocation,
                                Event.Type.NOOP);
                Long joinedTask = runtimeEvent.getParam("joinedTask");
                event.setAttribute("thread_join", true);
                event.setAttribute("joined_task", joinedTask - 1);
                return List.of(event);
            }
            //            case JOIN_REQUEST_EVENT -> {
            //                // Update EventUtils::isThreadJoin if anything changes here
            //                Event event =
            //                        new Event(
            //                                runtimeEvent.getTaskId() - 1,
            //                                LocationStore.ThreadLocation,
            //                                Event.Type.NOOP);
            //                Long joinedTask = runtimeEvent.getParam("joinedTask");
            //                event.setAttribute("thread_join", true);
            //                event.setAttribute("joined_task", joinedTask - 1);
            //                return List.of(event);
            //            }
            case LOCK_ACQUIRE_EVENT -> {
                Event event1 =
                        new Event(
                                runtimeEvent.getTaskId() - 1,
                                Location.fromRuntimeEvent(runtimeEvent).hashCode(),
                                Event.Type.READ_EX);
                event1.setAttribute("lock_acquire", true);
                Event event2 =
                        new Event(
                                runtimeEvent.getTaskId() - 1,
                                Location.fromRuntimeEvent(runtimeEvent).hashCode(),
                                Event.Type.WRITE_EX);
                event2.setAttribute("lock_acquire", true);
                return List.of(event1, event2);
            }
            case LOCK_ACQUIRED_EVENT -> {
                Event event =
                        new Event(
                                runtimeEvent.getTaskId() - 1,
                                Location.fromRuntimeEvent(runtimeEvent).hashCode(),
                                Event.Type.NOOP);
                event.setAttribute("lock_acquired", true);
                return List.of(event);
            }
            case LOCK_RELEASE_EVENT -> {
                Event event =
                        new Event(
                                runtimeEvent.getTaskId() - 1,
                                Location.fromRuntimeEvent(runtimeEvent).hashCode(),
                                Event.Type.WRITE);
                event.setAttribute("lock_release", true);
                return List.of(event);
            }
            case ASSUME_EVENT -> {
<<<<<<< HEAD
                Event event =
                        new Event(
                                runtimeEvent.getTaskId() - 1,
                                null,
                                Event.Type.ASSUME);
=======
                Event event = new Event(runtimeEvent.getTaskId() - 1, null, Event.Type.ASSUME);
>>>>>>> fc2fd51f
                boolean result = runtimeEvent.getParam("result");
                event.setAttribute("result", result);
                return List.of(event);
            }
        }

        return new ArrayList<>();
    }
}<|MERGE_RESOLUTION|>--- conflicted
+++ resolved
@@ -113,15 +113,7 @@
                 return List.of(event);
             }
             case ASSUME_EVENT -> {
-<<<<<<< HEAD
-                Event event =
-                        new Event(
-                                runtimeEvent.getTaskId() - 1,
-                                null,
-                                Event.Type.ASSUME);
-=======
                 Event event = new Event(runtimeEvent.getTaskId() - 1, null, Event.Type.ASSUME);
->>>>>>> fc2fd51f
                 boolean result = runtimeEvent.getParam("result");
                 event.setAttribute("result", result);
                 return List.of(event);
