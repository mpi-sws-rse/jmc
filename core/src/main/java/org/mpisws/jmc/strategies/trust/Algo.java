--- conflicted
+++ resolved
@@ -31,15 +31,9 @@
 
     private final LocationStore locationStore;
 
-<<<<<<< HEAD
-    /**
-     * Creates a new instance of the Trust algorithm.
-     */
-=======
     private Long mustBlockTask;
 
     /** Creates a new instance of the Trust algorithm. */
->>>>>>> 1e7fc8fb
     public Algo() {
         this.guidingTaskSchedule = null;
         this.isGuiding = false;
@@ -52,6 +46,11 @@
 
     /** Returns the next task to be scheduled according to the execution graph set in place. */
     public SchedulingChoice<?> nextTask() {
+        if (mustBlockTask != null) {
+            Long taskId = mustBlockTask + 1;
+            mustBlockTask = null;
+            return SchedulingChoice.blockTask(taskId);
+        }
 
         if (!isGuiding) {
             return null;
@@ -95,14 +94,11 @@
                 locationStore.addAlias(location, event.getLocation());
             }
         }
-<<<<<<< HEAD
-=======
 
         switch (event.getType()) {
             case ASSUME:
                 handleGuidedAssume(event);
         }
->>>>>>> 1e7fc8fb
     }
 
     /**
@@ -722,11 +718,14 @@
     private void handleAssume(Event event) {
         executionGraph.addEvent(event);
         boolean result = event.getAttribute("result");
-        LOGGER.debug("Handling assume event: {}, result: {}", event, result);
-    }
-
-<<<<<<< HEAD
-=======
+
+        if (!result) {
+            Long taskId = event.getTaskId();
+            // Indicate that the task must be blocked
+            mustBlockTask = taskId;
+        }
+    }
+
     private void handleGuidedAssume(Event event) {
         boolean result = event.getAttribute("result");
 
@@ -737,7 +736,6 @@
         }
     }
 
->>>>>>> 1e7fc8fb
     /**
      * Writes the execution graph to a file.
      *
