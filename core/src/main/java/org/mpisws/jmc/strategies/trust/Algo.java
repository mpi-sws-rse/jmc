package org.mpisws.jmc.strategies.trust;

import org.apache.logging.log4j.LogManager;
import org.apache.logging.log4j.Logger;
import org.mpisws.jmc.checker.JmcModelCheckerReport;
import org.mpisws.jmc.runtime.*;
import org.mpisws.jmc.util.files.FileUtil;

import java.util.*;

/**
 * Contains the core Trust algorithm implementation. (<a
 * href="https://doi.org/10.1145/3498711"></a>) We implement the recursive version described in the
 * paper and in the thesis. (<a
 * href="https://kluedo.ub.rptu.de/frontdoor/index/index/docId/7670"></a>)
 *
 * <p>This class contains, in addition to the execution graph and the algorithm, the auxiliary state
 * needed to enforce a specific task scheduling order.
 *
 * <p>Disclaimer!! This algorithm assumes that the programs are deterministic. Meaning, if you run a
 * task, you will receive the same sequence of events in that task.
 */
public class Algo {
    private static final Logger LOGGER = LogManager.getLogger(Algo.class);
    // The sequence of tasks to be scheduled. This is kept in sync with the execution graph that we
    // are currently visiting.
    private ArrayDeque<SchedulingChoiceWrapper> guidingTaskSchedule;
    private ExecutionGraph executionGraph;
    private boolean isGuiding;
    private final ExplorationStack explorationStack;

    private final LocationStore locationStore;

    private Long mustBlockTask;

<<<<<<< HEAD
    /**
     * Creates a new instance of the Trust algorithm.
     */
=======
    /** Creates a new instance of the Trust algorithm. */
>>>>>>> fc2fd51f
    public Algo() {
        this.guidingTaskSchedule = null;
        this.isGuiding = false;
        this.executionGraph = new ExecutionGraph();
        this.explorationStack = new ExplorationStack();
        this.locationStore = new LocationStore();

        this.executionGraph.addEvent(Event.init());
    }

    /**
     * Returns the next task to be scheduled according to the execution graph set in place.
     */
    public SchedulingChoice<?> nextTask() {
        if (mustBlockTask != null) {
            Long taskId = mustBlockTask + 1;
            mustBlockTask = null;
            return SchedulingChoice.blockTask(taskId);
        }

        if (!isGuiding) {
            return null;
        }
        if (guidingTaskSchedule == null || guidingTaskSchedule.isEmpty()) {
            return null;
        }
        SchedulingChoice<?> out = guidingTaskSchedule.pop().choice();
        if (guidingTaskSchedule.isEmpty()) {
            isGuiding = false;
        }
        return out;
    }

    private void handleGuidedEvent(Event event) {
        SchedulingChoiceWrapper choiceW = guidingTaskSchedule.peek();
        SchedulingChoice<?> choice = choiceW.choice();
        if (choice.isBlockTask()) {
            throw new HaltTaskException(choice.getTaskId());
        } else if (choice.isBlockExecution()) {
            throw HaltExecutionException.error("Encountered a block label");
        } else if (choice.isEnd() && !EventUtils.isExclusiveRead(event)) {
            // We have observed all the events in the guiding trace, pop the end event
            // Unless it is an exclusive read, then we expect a matching exclusive write
            guidingTaskSchedule.pop();
            if (guidingTaskSchedule.isEmpty()) {
                isGuiding = false;
                LOGGER.debug("The guiding task schedule is empty");
            }
        }
        if (choiceW.hasLocation()) {
            Integer location = choiceW.location();
            if (event.getLocation() == null) {
                throw HaltExecutionException.error(
                        "Expected location with event but it contains none");
            }
            if (Objects.equals(event.getLocation(), location)) {
                return;
            }
            if (!locationStore.containsAlias(event.getLocation())) {
                locationStore.addAlias(location, event.getLocation());
            }
        }

        switch (event.getType()) {
            case ASSUME:
                handleGuidedAssume(event);
        }
<<<<<<< HEAD

=======
>>>>>>> fc2fd51f
    }

    /**
     * Handles the visit with this event. Equivalent of running a single loop iteration of the Visit
     * method of the algorithm.
     *
     * <p>We assume that the updateEvent call is followed immediately by a yield call. Therefore, we
     * check the top of a guiding trace and raise exception if the scheduling choice is blocking.
     *
     * @param event A {@link Event} that is used to update the execution graph.
     */
    @SuppressWarnings({"checkstyle:MissingSwitchDefault", "checkstyle:LeftCurly"})
    public void updateEvent(Event event) throws HaltTaskException, HaltExecutionException {
        LOGGER.debug("Received event: {}", event);
        if (areWeGuiding()) {
            handleGuidedEvent(event);
            return;
        }

        // Need to assign the right location value to the event. Check aliases and update the event
        // location accordingly.
        if (event.getLocation() != null) {
            if (locationStore.containsAlias(event.getLocation())) {
                event.setLocation(locationStore.getAlias(event.getLocation()));
            } else {
                locationStore.addLocation(event.getLocation());
            }
        }

        switch (event.getType()) {
            case END:
                handleBot(event);
                break;
            case READ:
                handleRead(event);
                break;
            case WRITE:
                if (EventUtils.isLockReleaseWrite(event)) {
                    handleLockReleaseWrite(event);
                } else {
                    handleWrite(event);
                }
                break;
            case READ_EX:
                if (EventUtils.isLockAcquireRead(event)) {
                    handleLockAcquireRead(event);
                } else {
                    handleRead(event);
                }
                break;
            case WRITE_EX:
                if (EventUtils.isLockAcquireWrite(event)) {
                    handleLockAcquireWrite(event);
                } else {
                    handleWriteX(event);
                }
                break;
            case NOOP:
                if (areWeGuiding()) {
                    return;
                }
                handleNoop(event);
                break;
            case ASSUME:
                handleAssume(event);
        }
        LOGGER.debug("Handled event: {}", event);
    }

    public boolean checkCoherencyEdges() {
        return executionGraph.checkCoherencyEdges();
    }

    /**
     * Handles the NOOP event. This is a special case where we do not need to update the execution
     * graph.
     *
     * @param event The NOOP event.
     */
    public void handleNoop(Event event) {
        if (EventUtils.isLockAcquired(event)) {
            handleLockAcquired(event);
            return;
        }
        ExecutionGraphNode eventNode = this.executionGraph.addEvent(event);
        // Maintain total order among thread start events
        if (EventUtils.isThreadStart(event)) {
            this.executionGraph.trackThreadCreates(eventNode);
            if (event.getTaskId() != 0) { // Skip the main thread
                this.executionGraph.trackThreadStarts(eventNode);
            }
        } else if (EventUtils.isThreadJoin(event)) {
            this.executionGraph.trackThreadJoins(eventNode);
            this.executionGraph.trackThreadJoinCompletion(eventNode);
        }
    }

    /**
     * Initializes the iteration. This method is called at the beginning of each iteration of the
     * algorithm.
     *
     * @param iteration The iteration number.
     */
    public void initIteration(int iteration, JmcModelCheckerReport report) {
        // Check if we are guiding the execution and construct the task schedule accordingly!
        if (iteration == 0) {
            LOGGER.debug("Initializing iteration");
            return;
        }

        // Check if the exploration stack is empty. If so, we are done with the exploration.
        if (explorationStack.isEmpty()) {
            LOGGER.debug("Exploration stack is empty. We are done with the exploration.");
            // We have reached the end of the exploration stack.
            // We should not be guiding the execution
            throw HaltCheckerException.ok();
        }

        // Clear location aliases. By this point, we have replaced all the locations in the
        // execution graph with the latest ones.
        // TODO: need to check this properly
        locationStore.clearAliases();

        // We are guiding
        isGuiding = true;

        LOGGER.debug("Initializing the {}th iteration", iteration);
        findNextExplorationChoice();
    }

    /**
     * Checks if we are guiding the execution.
     */
    private boolean areWeGuiding() {
        return isGuiding && guidingTaskSchedule != null && !guidingTaskSchedule.isEmpty();
    }

    private void findNextExplorationChoice() {
        if (explorationStack.isEmpty()) {
            // This must not happen. We should have handled this in the resetIteration method.
            throw new RuntimeException( // TODO : We need to define a better exception for this
                    // case.
                    "Exploration stack is empty. We should have handled this in the resetIteration method.");
        }

        // The main loop of the procedure
        List<ExecutionGraphNode> nextGraphSchedule = new ArrayList<>();
        while (nextGraphSchedule.isEmpty()) {

            if (explorationStack.isEmpty()) {
                // We have reached the end of the exploration stack.
                throw HaltCheckerException.ok();
            }

            // Get the next exploration choice from the exploration stack.
            ExplorationStack.Item item = explorationStack.pop();

            // Check if the item is a backward revisit.
            if (item.isBackwardRevisit()) { // TODO : Is any backward revisit type allowed? or only
                // BWR?
                processBWR(item);
                continue;
            }

            // Handle the forward revisit
            ExecutionGraph newGraph = explorationStack.getGraph(item);
            if (newGraph == null) {
                // It is not possible for an item to have a null graph. This must be a bug in the
                // exploration stack.
                throw new RuntimeException( // TODO : We need to define a better exception for this
                        // case.
                        "The exploration stack item has a null graph. This must be a bug in the exploration stack.");
            } else {
                executionGraph = newGraph;
            }

            switch (item.getType()) {
                case FRW -> nextGraphSchedule = processFRW(item);
                case FWW -> nextGraphSchedule = processFWW(item);
                case FLW -> nextGraphSchedule = processFLW(item);
                default -> throw new RuntimeException(
                        "The exploration stack item has an invalid type. This must be a bug in the exploration stack.");
            }
        }

        LOGGER.debug("Found the SC graph");
        printGraphSchedule(nextGraphSchedule);
        // The SC graph is found. We need to set the guiding task schedule.
        // TODO : To increase efficiency, we can use the topological sort which
        guidingTaskSchedule = new ArrayDeque<>(executionGraph.getTaskSchedule(nextGraphSchedule));
        printGuidingTaskSchedule();
    }

    private void printGraphSchedule(List<ExecutionGraphNode> graphSchedule) {
        if (graphSchedule == null || graphSchedule.isEmpty()) {
            LOGGER.debug("Graph schedule is empty");
            return;
        }
        StringBuilder sb = new StringBuilder();
        sb.append("Graph schedule: ");
        for (ExecutionGraphNode node : graphSchedule) {
            sb.append(node.getEvent().key().toString())
                    .append(" - ")
                    .append(node.getEvent().toVerboseString())
                    .append("\n");
        }
        LOGGER.debug(sb.toString());
    }

    /**
     * Prints the current guiding task schedule to the debug log. This is useful for debugging
     * purposes to see the order of tasks in the guiding schedule.
     */
    private void printGuidingTaskSchedule() {
        if (guidingTaskSchedule == null) {
            System.out.println("Guiding task schedule is null");
            return;
        }
        StringBuilder sb = new StringBuilder();
        sb.append("Guiding task schedule:");
        for (SchedulingChoiceWrapper choice : guidingTaskSchedule) {
            sb.append(choice.choice().getTaskId()).append(" - ");
        }
        LOGGER.debug(sb.toString());
    }

    private void processBWR(ExplorationStack.Item item) {

        ExecutionGraphNode write = item.getEvent1();
        ExecutionGraph restrictedGraph = item.getGraph();

        List<ExecutionGraphNode> alternativeWrites = restrictedGraph.getCoherentPlacings(write);

        if (!alternativeWrites.isEmpty()) {
            for (int i = alternativeWrites.size() - 1; i >= 0; i--) {
                explorationStack.push(
                        ExplorationStack.Item.forwardWW(
                                write, alternativeWrites.get(i), restrictedGraph));
            }
        }

        ExplorationStack.Item forwardLW = ExplorationStack.Item.forwardLW(write, restrictedGraph);
        for (Event additionalEvent : item.getAdditionalEventsToProcess()) {
            forwardLW.addAdditionalEvent(additionalEvent);
        }
        explorationStack.push(forwardLW);
    }

    private List<ExecutionGraphNode> processFRW(ExplorationStack.Item item) {
        // Forward revisit of w -> r
        ExecutionGraphNode read = item.getEvent1();
        ExecutionGraphNode write = item.getEvent2();

        LOGGER.debug("Processing forward revisit of w {} -> r {}", write.key(), read.key());

        executionGraph.changeReadsFrom(read, write);
        executionGraph.restrict(read);
        executionGraph.recomputeVectorClocks();

        for (Event additionalEvent : item.getAdditionalEventsToProcess()) {
            processAdditionalEvent(additionalEvent);
        }

        return executionGraph.checkConsistencyAndTopologicallySort();
    }

    private void processAdditionalEvent(Event event) {
        switch (event.getType()) {
            case READ_EX -> {
                // The case of backward revisit of a lock acquire write to a lock acquire read
                // We would've removed the revisited read and are adding it again
                if (EventUtils.isLockAcquireRead(event)) {
                    handleLockAcquireRead(event);
                }
            }
            case WRITE_EX -> {
                // The case when a lock acquire read wants to read from a different lock
                // write (init, or lock release). Here we add the lock acquire write to the
                // graph explicitly.
                if (EventUtils.isLockAcquireWrite(event)) {
                    handleLockAcquireWrite(event);
                }
            }
        }
    }

    private List<ExecutionGraphNode> processFWW(ExplorationStack.Item item) {
        // Forward revisit of w -> w (alternative coherence placing)
        ExecutionGraphNode write1 = item.getEvent1();
        ExecutionGraphNode write2 = item.getEvent2();

        LOGGER.debug("Processing forward revisit of w {} -> w {}", write1.key(), write2.key());

        executionGraph.swapCoherency(write1, write2);
        executionGraph.restrict(write1);
        return executionGraph.checkConsistencyAndTopologicallySort();
    }

    private List<ExecutionGraphNode> processFLW(ExplorationStack.Item item) {
        // Forward revisit of w -> lw (max-co)
        ExecutionGraphNode w = item.getEvent1();

        LOGGER.debug("Processing forward revisit of w {} -> lw", w.key());
        // set the co
        executionGraph.trackCoherency(w);
        executionGraph.restrict(w);

        List<Event> additionalEvents = item.getAdditionalEventsToProcess();
        if (additionalEvents.size() > 1) {
            throw HaltCheckerException.error(
                    "The forward revisit item has more than one additional event");
        }
        for (Event additionalEvent : additionalEvents) {
            processAdditionalEvent(additionalEvent);
        }

        return executionGraph.checkConsistencyAndTopologicallySort();
    }

    /**
     * Cleans up the execution graph and the task schedule. This method is called at the end of the
     * exploration.
     */
    public void teardown() {
        // Clean up the execution graph and the task schedule.
        this.executionGraph.clear();
        this.explorationStack.clear();
        this.locationStore.clearAliases();
        this.locationStore.clear();
    }

    public List<Long> getSchedulableTasks() {
        // Get from execution graph
        return this.executionGraph.getUnblockedTasks().stream().map(Long::valueOf).toList();
    }

    private void handleError(Event event) {
        // Error events, halt the current execution.
        if (event.getType() == Event.Type.ERROR) {
            String message = event.getAttribute("message");
            throw HaltExecutionException.error(message);
        }
    }

    private void handleBot(Event event) {
        // End of the execution
        // No-op for now
        throw HaltExecutionException.ok();
    }

    private void handleRead(Event event) {
        if (areWeGuiding()) {
            return;
        }
        ExecutionGraphNode read = executionGraph.addEvent(event);
        ExecutionGraphNode coMaxWrite = executionGraph.getCoMax(event.getLocation());

        // TODO: If coMaxWrite is init (reading from a possibly uninitialized location). Write
        //      warning if flag is set
        // if (coMaxWrite.getEvent().isInit()) {
        //
        // }

        // Need to handle lock acquire reads
        // If the read is reading from a write of a lock acquire then we need to add a lock await
        // label after the read to block the thread.

        if (coMaxWrite.happensBefore(read)) {
            // TODO :: For debugging
            LOGGER.debug("Read is before the coMaxWrite");
            LOGGER.debug("The coMaxWrite is " + coMaxWrite.getEvent());
            // Easy case. No concurrent write to revisit. [Note that this is an optimization for
            // sequential consistency model. If we are exploring relaxed memory models in the
            // future,
            // we need to remove this optimization.]
            executionGraph.setReadsFrom(read, coMaxWrite);
            return;
        }
        List<ExecutionGraphNode> alternativeWrites = executionGraph.getAlternativeWrites(read);

        // Set the reads-from relation
        executionGraph.setReadsFrom(read, coMaxWrite);

        if (alternativeWrites.isEmpty()) {
            LOGGER.debug("No alternative writes to revisit");
            // No alternative writes to revisit.
            return;
        }
        // We have alternative writes to revisit.

        for (int i = alternativeWrites.size() - 1; i >= 0; i--) {
            explorationStack.push(
                    ExplorationStack.Item.forwardRW(
                            read, alternativeWrites.get(i), this.executionGraph));
        }
    }

    private void handleWrite(Event event) {
        if (areWeGuiding()) {
            return;
        }

        // Add the write event to the execution graph
        ExecutionGraphNode write = executionGraph.addEvent(event);

        /** Check for (w->w) coherent forward revisits * */
        List<ExecutionGraphNode> concurrentWrites = executionGraph.getCoherentPlacings(write);

        if (!concurrentWrites.isEmpty()) {
            LOGGER.debug("Found concurrent writes to revisit");

            // We have concurrent writes to revisit.
            // If flag is set, write race warning
            for (int i = concurrentWrites.size() - 1; i >= 0; i--) {
                explorationStack.push(
                        ExplorationStack.Item.forwardWW(
                                write, concurrentWrites.get(i), executionGraph));
            }
        } else {
            LOGGER.debug("No concurrent writes to revisit");
        }

        /** Check for (w->r) backward revisits * */
        // Find potential reads that need to be revisited
        // TODO :: I'm not sure the way `getPotentialReads` method is ordering the reads is correct.
        List<ExecutionGraphNode> potentialReads = executionGraph.getPotentialReads(write);
        if (potentialReads.isEmpty()) {
            LOGGER.debug("No potential reads to revisit");
            // After batching the forward revisits, since there is no backward revisit, we need to
            // continue the exploration by adding the recently added write as the CO max.
            executionGraph.trackCoherency(write);
            return;
        }
        LOGGER.debug("Found potential reads to revisit");

        List<BackwardRevisitView> revisitViews =
                potentialReads.stream().map((r) -> executionGraph.revisitView(write, r)).toList();

        revisitViews =
                revisitViews.stream().filter(BackwardRevisitView::isMaximalExtension).toList();

        for (int i = revisitViews.size() - 1; i >= 0; i--) {
            explorationStack.push(
                    ExplorationStack.Item.backwardRevisit(
                            revisitViews.get(i).getWrite(),
                            revisitViews.get(i).getRestrictedGraph()));
        }

        // After batching the backward and forward revisits, we need to continue the exploration by
        // adding the recently
        // added write as the CO max.
        executionGraph.trackCoherency(write);
    }

    private void handleWriteX(Event event) {
        if (areWeGuiding()) {
            return;
        }
        // Add the write event to the execution graph
        ExecutionGraphNode write = executionGraph.addEvent(event);
        executionGraph.trackCoherency(write);

        // There will not be any (w->w) forward revisits for exclusive writes.
        // Because all exclusive writes to the same location are totally ordered by the
        // happens-before

        // Check for (w->r) backward revisits
        // Find potential reads that need to be revisited
        // Additionally, we need to add a blocking label to the writes of the corresponding revisit
        // reads.
        // The only reason there are alternative reads to consider is due to two reads
        // reading from the same exclusive write which is inconsistent but the one-step
        // inconsistency is needed to ensure we explore the alternative ordering.
        List<ExecutionGraphNode> potentialReads = executionGraph.getPotentialReads(write);
        if (potentialReads.isEmpty()) {
            return;
        }
        List<BackwardRevisitView> revisitViews =
                potentialReads.stream().map((r) -> executionGraph.revisitView(write, r)).toList();

        revisitViews =
                revisitViews.stream().filter(BackwardRevisitView::isMaximalExtension).toList();

        for (BackwardRevisitView revisit : revisitViews) {
            // Block the tasks of the reads that need to be revisited
            executionGraph.addBlockingLabel(revisit.getRead().getEvent().getTaskId());
            explorationStack.push(
                    ExplorationStack.Item.backwardRevisit(
                            revisit.getWrite(), revisit.getRestrictedGraph()));
        }
    }

    private void handleLockAcquireRead(Event event) {
        if (areWeGuiding()) {
            return;
        }

        ExecutionGraphNode coMaxWrite = executionGraph.getCoMax(event.getLocation());
        if (EventUtils.isLockAcquireWrite(coMaxWrite.getEvent())) {
            // Then we block the task and delay the acquiring of the lock
            executionGraph.blockTaskForLock(event);
            return;
        }

        ExecutionGraphNode read = executionGraph.addEvent(event);
        if (coMaxWrite.happensBefore(read)) {
            LOGGER.debug("No alternative lock acquires to revisit");
            executionGraph.setReadsFrom(read, coMaxWrite);
            return;
        }

        // Find alternative lock reads to revisit
        List<ExecutionGraphNode> alternativeWrites = executionGraph.getAlternativeLockWrites(read);
        executionGraph.setReadsFrom(read, coMaxWrite);
        if (alternativeWrites.isEmpty()) {
            LOGGER.debug("No alternative lock acquires to revisit");
            return;
        }

        for (int i = alternativeWrites.size() - 1; i >= 0; i--) {
            ExecutionGraphNode altWrite = alternativeWrites.get(i);
            LOGGER.debug("Adding revisit to alternative lock acquire write: {}", altWrite.key());
            ExplorationStack.Item item =
                    ExplorationStack.Item.forwardRW(read, altWrite, executionGraph);
            Event additionalWrite =
                    new Event(
                            read.getEvent().getTaskId(),
                            read.getEvent().getLocation(),
                            Event.Type.WRITE_EX);
            additionalWrite.setAttribute("lock_acquire", true);
            item.addAdditionalEvent(additionalWrite);
            explorationStack.push(item);
        }
    }

    // Takes a parameter ExecutionGraph only to handle the
    // Additional event case
    private void handleLockAcquireWrite(Event event) {
        if (areWeGuiding()) {
            return;
        }

        if (executionGraph.isTaskBlocked(event.getTaskId())) {
            // We cannot get the lock
            // Therefore, we skip the write event
            return;
        }

        ExecutionGraphNode write = executionGraph.addEvent(event);
        executionGraph.acquireLock(event.getLocation(), event.getTaskId());

        List<ExecutionGraphNode> alternateLockReads = executionGraph.getAlternativeLockReads(write);
        if (!alternateLockReads.isEmpty()) {
            List<BackwardRevisitView> revisitViews =
                    alternateLockReads.stream()
                            .map((r) -> executionGraph.revisitView(write, r))
                            .toList();
            revisitViews =
                    revisitViews.stream().filter(BackwardRevisitView::isMaximalExtension).toList();

            for (int i = revisitViews.size() - 1; i >= 0; i--) {
                ExplorationStack.Item item =
                        ExplorationStack.Item.backwardRevisit(
                                revisitViews.get(i).getWrite(),
                                revisitViews.get(i).getRestrictedGraph());
                item.addAdditionalEvent(revisitViews.get(i).additionalEvent());
                explorationStack.push(item);
            }
        }
        executionGraph.trackCoherency(write);
    }

    private void handleLockReleaseWrite(Event event) {
        if (areWeGuiding()) {
            return;
        }

        ExecutionGraphNode write = executionGraph.addEvent(event);
        executionGraph.unblockAllTasksForLock(event.getLocation());
        executionGraph.trackCoherency(write);
    }

    public void handleLockAcquired(Event event) {
        if (areWeGuiding()) {
            return;
        }
        if (!executionGraph.waitingForLock(event.getLocation(), event.getTaskId())) {
            // We have acquired the lock
            return;
        }

        Event readEvent = new Event(event.getTaskId(), event.getLocation(), Event.Type.READ_EX);
        readEvent.setAttribute("lock_acquire", true);
        handleLockAcquireRead(readEvent);

        Event writeEvent = new Event(event.getTaskId(), event.getLocation(), Event.Type.WRITE_EX);
        writeEvent.setAttribute("lock_acquire", true);
        handleLockAcquireWrite(writeEvent);
    }

    private void handleAssume(Event event) {
        executionGraph.addEvent(event);
        boolean result = event.getAttribute("result");

        if (!result) {
            Long taskId = event.getTaskId();
            // Indicate that the task must be blocked
            mustBlockTask = taskId;
        }
    }

    private void handleGuidedAssume(Event event) {
        boolean result = event.getAttribute("result");

        if (result) {
            Long taskId = event.getTaskId();
            // Indicate that the task must be blocked
            mustBlockTask = taskId;
        }
    }

<<<<<<< HEAD

=======
>>>>>>> fc2fd51f
    /**
     * Writes the execution graph to a file.
     *
     * @param filePath The path to the file to write the execution graph to.
     */
    public void writeExecutionGraphToFile(String filePath) {
        if (!executionGraph.checkExtensiveConsistency()) {
            throw HaltExecutionException.error(
                    "The execution graph is not consistent at the end of the iteration.");
        }

        String executionGraphJson = executionGraph.toJsonString();
        FileUtil.unsafeStoreToFile(filePath, executionGraphJson);
    }

    public ExecutionGraph getExecutionGraph() {
        return executionGraph;
    }
}<|MERGE_RESOLUTION|>--- conflicted
+++ resolved
@@ -33,13 +33,7 @@
 
     private Long mustBlockTask;
 
-<<<<<<< HEAD
-    /**
-     * Creates a new instance of the Trust algorithm.
-     */
-=======
     /** Creates a new instance of the Trust algorithm. */
->>>>>>> fc2fd51f
     public Algo() {
         this.guidingTaskSchedule = null;
         this.isGuiding = false;
@@ -50,9 +44,7 @@
         this.executionGraph.addEvent(Event.init());
     }
 
-    /**
-     * Returns the next task to be scheduled according to the execution graph set in place.
-     */
+    /** Returns the next task to be scheduled according to the execution graph set in place. */
     public SchedulingChoice<?> nextTask() {
         if (mustBlockTask != null) {
             Long taskId = mustBlockTask + 1;
@@ -107,10 +99,6 @@
             case ASSUME:
                 handleGuidedAssume(event);
         }
-<<<<<<< HEAD
-
-=======
->>>>>>> fc2fd51f
     }
 
     /**
@@ -241,9 +229,7 @@
         findNextExplorationChoice();
     }
 
-    /**
-     * Checks if we are guiding the execution.
-     */
+    /** Checks if we are guiding the execution. */
     private boolean areWeGuiding() {
         return isGuiding && guidingTaskSchedule != null && !guidingTaskSchedule.isEmpty();
     }
@@ -291,8 +277,9 @@
                 case FRW -> nextGraphSchedule = processFRW(item);
                 case FWW -> nextGraphSchedule = processFWW(item);
                 case FLW -> nextGraphSchedule = processFLW(item);
-                default -> throw new RuntimeException(
-                        "The exploration stack item has an invalid type. This must be a bug in the exploration stack.");
+                default ->
+                        throw new RuntimeException(
+                                "The exploration stack item has an invalid type. This must be a bug in the exploration stack.");
             }
         }
 
@@ -732,10 +719,6 @@
         }
     }
 
-<<<<<<< HEAD
-
-=======
->>>>>>> fc2fd51f
     /**
      * Writes the execution graph to a file.
      *
