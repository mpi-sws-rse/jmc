--- conflicted
+++ resolved
@@ -43,9 +43,7 @@
 
     private final HashMap<Integer, List<Long>> blockedLocks;
 
-    /**
-     * Initializes a new execution graph.
-     */
+    /** Initializes a new execution graph. */
     public ExecutionGraph() {
         this.allEvents = new ArrayList<>();
         this.coherencyOrder = new HashMap<>();
@@ -62,13 +60,9 @@
                 if (EventUtils.isBlockingLabel(node.getEvent())) {
                     // We ignore blocking labels when revisiting
                     // And also remove the edge pointing to the blocking label
-<<<<<<< HEAD
-                    newTaskEvent.get(newTaskEvent.size() - 1).removeEdgeTo(node.key(), Relation.ProgramOrder);
-=======
                     newTaskEvent
                             .get(newTaskEvent.size() - 1)
                             .removeEdgeTo(node.key(), Relation.ProgramOrder);
->>>>>>> fc2fd51f
                     continue;
                 }
                 newTaskEvent.add(node.clone());
@@ -493,7 +487,7 @@
      * Returns the nodes that are not _porf_-before the given node except the last node in the
      * returned list. Assumes that the given nodes are ordered in reverse CO order.
      *
-     * @param node  The node to split before.
+     * @param node The node to split before.
      * @param nodes The nodes to split.
      * @return The nodes that are not _porf_-before the given node.
      */
@@ -671,7 +665,7 @@
      * Constructs a backward revisit view of the ExecutionGraph.
      *
      * @param write The write event
-     * @param read  The read event that the write needs to backward revisit
+     * @param read The read event that the write needs to backward revisit
      * @return The backward revisit view of the ExecutionGraph
      */
     public BackwardRevisitView revisitView(ExecutionGraphNode write, ExecutionGraphNode read) {
@@ -816,7 +810,7 @@
      * <p>Invalidates the total order and the vector clocks of events in the graph. The concern of
      * fixing the total order and the vector clocks is passed to the calling function.
      *
-     * @param read  The read event.
+     * @param read The read event.
      * @param write The write event.
      */
     public void changeReadsFrom(ExecutionGraphNode read, ExecutionGraphNode write) {
@@ -838,7 +832,7 @@
      *
      * <p>Does not validate if there is an existing reads-from edge to the corresponding read
      *
-     * @param read  The read event.
+     * @param read The read event.
      * @param write The write event.
      */
     public void setReadsFrom(ExecutionGraphNode read, ExecutionGraphNode write) {
@@ -913,12 +907,8 @@
             Integer location = node.getEvent().getLocation();
             if (location != null) {
                 if (!coherencyOrder.containsKey(location)) {
-<<<<<<< HEAD
-                    throw HaltCheckerException.error("The restricting node is not in coherency order");
-=======
                     throw HaltCheckerException.error(
                             "The restricting node is not in coherency order");
->>>>>>> fc2fd51f
                 }
                 coherencyOrder.get(location).removeIf((e) -> e.key().equals(key));
             }
@@ -977,9 +967,7 @@
     //        }
     //    }
 
-    /**
-     * Recomputes the vector clocks of all nodes in the execution graph.
-     */
+    /** Recomputes the vector clocks of all nodes in the execution graph. */
     public void recomputeVectorClocks() {
 
         TopologicalSorter topoSorter = new TopologicalSorter(this);
@@ -1075,20 +1063,6 @@
                 coherencyOrder.get(location).removeIf((e) -> e.key().equals(node.key()));
             }
 
-<<<<<<< HEAD
-            // Removing from coherencyOrder
-            Integer location = node.getEvent().getLocation();
-
-            if (location != null) {
-                if (!coherencyOrder.containsKey(location)) {
-                    throw HaltCheckerException.error("The restricting node is not in coherency order");
-                }
-
-                coherencyOrder.get(location).removeIf((e) -> e.key().equals(node.key()));
-            }
-
-=======
->>>>>>> fc2fd51f
             // Removing from taskEvents
             int task = Math.toIntExact(node.getEvent().getTaskId());
             if (task >= taskEvents.size()) {
@@ -1118,16 +1092,12 @@
         }
     }
 
-    /**
-     * Returns an iterator walking through the nodes in a topological sort order.
-     */
+    /** Returns an iterator walking through the nodes in a topological sort order. */
     public List<ExecutionGraphNode> iterator() throws TopologicalSorter.GraphCycleException {
         return (new TopologicalSorter(this)).sort();
     }
 
-    /**
-     * Returns List of nodes while silently ignoring any errors with cycles *
-     */
+    /** Returns List of nodes while silently ignoring any errors with cycles * */
     public List<ExecutionGraphNode> unsafeIterator() {
         try {
             return (new TopologicalSorter(this)).sort();
@@ -1221,7 +1191,7 @@
                 ExecutionGraphNode next = topologicalSort.get(i + 1);
                 if (EventUtils.isLockAcquireWrite(next.getEvent())
                         && Objects.equals(
-                        node.getEvent().getTaskId(), next.getEvent().getTaskId())) {
+                                node.getEvent().getTaskId(), next.getEvent().getTaskId())) {
                     // Next event is a WriteEx event of the same task ID
                     continue;
                 }
@@ -1231,7 +1201,7 @@
                     ExecutionGraphNode nextNode = topologicalSort.get(j);
                     if (EventUtils.isLockAcquireWrite(nextNode.getEvent())
                             && Objects.equals(
-                            node.getEvent().getTaskId(), nextNode.getEvent().getTaskId())) {
+                                    node.getEvent().getTaskId(), nextNode.getEvent().getTaskId())) {
                         // Move the WriteEx event before the ReadEx event
                         fixedTopologicalSort.add(nextNode);
 
@@ -1245,16 +1215,12 @@
         return fixedTopologicalSort;
     }
 
-    /**
-     * Returns true if the graph contains only the initial event.
-     */
+    /** Returns true if the graph contains only the initial event. */
     public boolean isEmpty() {
         return allEvents.size() == 1 && allEvents.get(0).getEvent().isInit();
     }
 
-    /**
-     * Clears the execution graph.
-     */
+    /** Clears the execution graph. */
     public void clear() {
         allEvents.clear();
         coherencyOrder.clear();
@@ -1406,9 +1372,7 @@
         return blockedLocks.get(location).contains(taskId);
     }
 
-    /**
-     * Generic visitor interface for the execution graph nodes.
-     */
+    /** Generic visitor interface for the execution graph nodes. */
     public interface ExecutionGraphNodeVisitor {
         void visit(ExecutionGraphNode node);
     }
@@ -1552,9 +1516,7 @@
             }
         }
 
-        /**
-         * Exception thrown when the graph has cycles.
-         */
+        /** Exception thrown when the graph has cycles. */
         public static class GraphCycleException extends Exception {
             /**
              * Initializes a new graph cycle exception with the given message.
