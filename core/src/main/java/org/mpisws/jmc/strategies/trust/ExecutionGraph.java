package org.mpisws.jmc.strategies.trust;

import com.google.gson.JsonObject;
import org.apache.logging.log4j.LogManager;
import org.apache.logging.log4j.Logger;
import org.mpisws.jmc.runtime.HaltCheckerException;
import org.mpisws.jmc.runtime.HaltExecutionException;
import org.mpisws.jmc.runtime.SchedulingChoice;
import org.mpisws.jmc.util.aux.LamportVectorClock;

import java.util.*;
<<<<<<< HEAD
import java.util.stream.Collectors;
=======
>>>>>>> 4a03f6e7

/**
 * Represents an execution graph.
 *
 * <p>Contains the exploration and all the relations defined according to the Trust algorithm. For
 * now this class implements the sequential consistency model. Which, in theory, could be extended
 * to other models.
 *
 * <p>Some terminology to understand the code
 *
 * <ul>
 *   <li>TO: Total order of events observed in this execution graph, in the order they were added
 *   <li>PO: Program order. A union of reads from partial order and the total order of events per
 *       task
 *   <li>RF: Reads from relation between reads and writes
 *   <li>CO: A coherency order between writes
 * </ul>
 */
public class ExecutionGraph {

    private static final Logger LOGGER = LogManager.getLogger(ExecutionGraph.class);

    // Events observed in this execution graph grouped by task. This is the PO order
    private List<List<ExecutionGraphNode>> taskEvents;

    // Tracking coherency order between writes to the same location. This is the CO order
    private final HashMap<Integer, List<ExecutionGraphNode>> coherencyOrder;

    // All events in the execution graph. This is the TO order
    private List<ExecutionGraphNode> allEvents;

    /**
     * Initializes a new execution graph.
     */
    public ExecutionGraph() {
        this.allEvents = new ArrayList<>();
        this.coherencyOrder = new HashMap<>();
        this.taskEvents = new ArrayList<>();
    }

    /* Copy constructor */
    private ExecutionGraph(ExecutionGraph graph) {
        this.taskEvents = new ArrayList<>();
        for (List<ExecutionGraphNode> taskEvent : graph.taskEvents) {
            List<ExecutionGraphNode> newTaskEvent = new ArrayList<>();
            for (ExecutionGraphNode node : taskEvent) {
                newTaskEvent.add(node.clone());
            }
            this.taskEvents.add(newTaskEvent);
        }
        this.allEvents = new ArrayList<>();
        for (ExecutionGraphNode node : graph.allEvents) {
            if (node.getEvent().isInit()) {
                // Need to clone the init event, so far it has not been added to the task events
                this.allEvents.add(node.clone());
                continue;
            }
            Event.Key nodeKey = node.key();
            this.allEvents.add(
                    this.taskEvents
                            .get(nodeKey.getTaskId().intValue())
                            .get(nodeKey.getTimestamp()));
        }
        this.coherencyOrder = new HashMap<>();
        for (Integer location : graph.coherencyOrder.keySet()) {
            List<ExecutionGraphNode> writes = graph.coherencyOrder.get(location);
            List<ExecutionGraphNode> newWrites = new ArrayList<>();
            for (ExecutionGraphNode write : writes) {
                if (write.getEvent().isInit()) {
                    newWrites.add(this.allEvents.get(0));
                    continue;
                }
                Event.Key nodeKey = write.key();
                newWrites.add(
                        this.taskEvents
                                .get(nodeKey.getTaskId().intValue())
                                .get(nodeKey.getTimestamp()));
            }
            this.coherencyOrder.put(location, newWrites);
        }
    }

    public List<SchedulingChoiceWrapper> getTaskSchedule(List<ExecutionGraphNode> taskEvents) {
        List<SchedulingChoiceWrapper> result = new ArrayList<>();
        taskEvents.remove(0); // Remove the init event
        taskEvents.remove(0); // Remove the first event of the main thread

        Integer oldLocation = null;
        for (ExecutionGraphNode node : taskEvents) {
            Integer newLocation = node.getEvent().getLocation();
            // If the event is a blocking label then add the relevant task to the schedule
            if (EventUtils.isBlockingLabel(node.getEvent())) {
                Long taskId = node.getEvent().getTaskId();
                if (taskId == null) {
                    result.add(
                            new SchedulingChoiceWrapper(
                                    SchedulingChoice.blockExecution(), oldLocation));
                } else {
                    result.add(
                            new SchedulingChoiceWrapper(
                                    SchedulingChoice.blockTask(node.getEvent().getTaskId()),
                                    oldLocation));
                }
            } else if (EventUtils.isThreadStart(node.getEvent())) {
                result.add(
                        new SchedulingChoiceWrapper(
                                SchedulingChoice.task(EventUtils.getStartedBy(node.getEvent()) + 1),
                                oldLocation));
            } else {
                // Adding 1 to the task ID since the task ID is 0-indexed inside Trust but 1-indexed
                // in JMC
                Long taskId = node.getEvent().getTaskId() + 1;
                result.add(
                        new SchedulingChoiceWrapper(SchedulingChoice.task(taskId), oldLocation));
            }
            oldLocation = newLocation;
        }
        result.add(new SchedulingChoiceWrapper(SchedulingChoice.end(), oldLocation));
        return result;
    }

    /**
     * Returns the list of task identifiers in the execution graph based on the topologically sorted
     * order.
     *
     * @return The list of task identifiers in the execution graph.
     */
    public List<SchedulingChoiceWrapper> getTaskSchedule() {
        List<SchedulingChoiceWrapper> taskSchedule = new ArrayList<>();
        Iterator<ExecutionGraphNode> it = iterator();
        // The init event exists by default. Not schedule-able.
        // Also, the first event of the main thread occurs by default. We can only schedule after
        // that.
        it.next();
        it.next();

        // The schedule generated is 1-indexed,
        // it lags by 1 event. Therefore, the expected location should be added to the next
        // position.
        Integer oldLocation = null;
        while (it.hasNext()) {
            ExecutionGraphNode node = it.next();
            Integer newLocation = node.getEvent().getLocation();
            // If the event is a blocking label then add the relevant task to the schedule
            if (EventUtils.isBlockingLabel(node.getEvent())) {
                Long taskId = node.getEvent().getTaskId();
                if (taskId == null) {
                    taskSchedule.add(
                            new SchedulingChoiceWrapper(
                                    SchedulingChoice.blockExecution(), oldLocation));
                } else {
                    taskSchedule.add(
                            new SchedulingChoiceWrapper(
                                    SchedulingChoice.blockTask(node.getEvent().getTaskId()),
                                    oldLocation));
                }
            } else if (EventUtils.isThreadStart(node.getEvent())) {
                taskSchedule.add(
                        new SchedulingChoiceWrapper(
                                SchedulingChoice.task(EventUtils.getStartedBy(node.getEvent()) + 1),
                                oldLocation));
            } else {
                // Adding 1 to the task ID since the task ID is 0-indexed inside Trust but 1-indexed
                // in JMC
                Long taskId = node.getEvent().getTaskId() + 1;
                taskSchedule.add(
                        new SchedulingChoiceWrapper(SchedulingChoice.task(taskId), oldLocation));
            }
            oldLocation = newLocation;
        }
        taskSchedule.add(new SchedulingChoiceWrapper(SchedulingChoice.end(), oldLocation));
        return taskSchedule;
    }

    /**
     * Returns the list of task identifiers in the execution graph where a new event can be added.
     *
     * @return The list of task identifiers in the execution graph.
     */
    public ArrayList<Integer> getUnblockedTasks() {
        ArrayList<Integer> unblockedTasks = new ArrayList<>();
        for (int i = 0; i < taskEvents.size(); i++) {
            if (taskEvents.get(i).isEmpty()) {
                unblockedTasks.add(i);
            } else {
                ExecutionGraphNode lastNode = taskEvents.get(i).get(taskEvents.get(i).size() - 1);
                if (!EventUtils.isBlockingLabel(lastNode.getEvent())) {
                    unblockedTasks.add(i);
                }
            }
        }
        return unblockedTasks;
    }

    /**
     * Returns the index of the given node in the TO order.
     *
     * @param node The node to get the index of.
     * @return The index of the given node in the TO order (-1 if not found).
     */
    protected int getTOIndex(ExecutionGraphNode node) {
        // A slight optimization to get start from the max vector clock value. The assumption is
        // that is at least after this value in the TO.
        for (int i = node.getVectorClock().max(); i < allEvents.size(); i++) {
            if (allEvents.get(i) == node) {
                return i;
            }
        }
        return -1;
    }

    /**
     * Returns the index of the given key in the TO order.
     *
     * @param key The key to get the index of.
     * @return The index of the given key in the TO order (-1 if not found).
     */
    protected int getTOIndex(Event.Key key) {
        for (int i = 0; i < allEvents.size(); i++) {
            if (allEvents.get(i).key().equals(key)) {
                return i;
            }
        }
        return -1;
    }

    /**
     * Creates a clone of the execution graph.
     *
     * @return A clone of the execution graph.
     */
    public ExecutionGraph clone() {
        return new ExecutionGraph(this);
    }

    /**
     * Returns the event node with the given key.
     *
     * @param key The key of the event to get.
     * @return The event node with the given key.
     * @throws NoSuchEventException If the event with the given key is not found.
     */
    public ExecutionGraphNode getEventNode(Event.Key key) throws NoSuchEventException {
        if (key.getTaskId() == null || key.getTimestamp() == null) {
            // Init event
            return allEvents.get(0);
        }
        int taskId = key.getTaskId().intValue();
        Integer timestamp = key.getTimestamp();
        if (taskId >= taskEvents.size() || timestamp >= taskEvents.get(taskId).size()) {
            throw new NoSuchEventException(key);
        }
        return taskEvents.get(taskId).get(timestamp);
    }

    private ExecutionGraphNode unsafeGetEventNode(Event.Key key) {
        if (key.getTaskId() == null || key.getTimestamp() == null) {
            // Init event
            return allEvents.get(0);
        }
        int taskId = key.getTaskId().intValue();
        Integer timestamp = key.getTimestamp();
        return taskEvents.get(taskId).get(timestamp);
    }

    /**
     * Returns true if the execution graph contains the event with the given key.
     *
     * @param key The key of the event to check.
     * @return True if the execution graph contains the event with the given key.
     */
    public boolean contains(Event.Key key) {
        if (key.getTaskId() == null || key.getTimestamp() == null) {
            // Init event
            return true;
        }
        int taskID = key.getTaskId().intValue();
        Integer timestamp = key.getTimestamp();
        return taskID < taskEvents.size() && timestamp < taskEvents.get(taskID).size();
    }

    /**
     * Adds an event to the execution graph.
     *
     * @param event The event to add.
     * @return The node representing the added event.
     */
    public ExecutionGraphNode addEvent(Event event) {
        if (event.isInit()) {
            // Add the initial event to the TO order
            ExecutionGraphNode initialNode =
                    new ExecutionGraphNode(event, new LamportVectorClock(0));
            allEvents.add(initialNode);
            LOGGER.debug("Added initial event.");
            return initialNode;
        }

        // Track the event in the PO order (fetch the latest vector clock first and use that to
        // create a node)
        int task = Math.toIntExact(event.getTaskId());
        if (task >= taskEvents.size()) {
            // Add empty task events to accommodate for the new task
            for (int i = taskEvents.size(); i <= task; i++) {
                taskEvents.add(new ArrayList<>());
            }
        }

        LamportVectorClock vectorClock = new LamportVectorClock(taskEvents.size());
        // The last event in the PO order (initial event by default)
        ExecutionGraphNode lastNodePO = allEvents.get(0);
        if (!taskEvents.get(task).isEmpty()) {
            lastNodePO = taskEvents.get(task).get(taskEvents.get(task).size() - 1);
            vectorClock = lastNodePO.getVectorClock();
        }
        if (EventUtils.isBlockingLabel(lastNodePO.getEvent())) {
            throw new HaltCheckerException("A blocking label is followed by an event.");
        }
        ExecutionGraphNode node = new ExecutionGraphNode(event, vectorClock);

        // Set timestamp to task event size
        event.setTimestamp(taskEvents.get(task).size());
        event.setToStamp(allEvents.size());
        LOGGER.debug("Adding event: {}", event.key().toString());
        taskEvents.get(task).add(node);
        // Add the event to the PO order
        lastNodePO.addEdge(node, Relation.ProgramOrder);
        // Track the event in the TO order
        allEvents.add(node);

        // Track event location in the coherency order but not the event itself
        // Meaning don't add the event in the coherency order
        Integer location = event.getLocation();
        if (location != null && !coherencyOrder.containsKey(location)) {
            // If the location is not already tracked, add the initial event
            List<ExecutionGraphNode> newWrites = new ArrayList<>();
            newWrites.add(allEvents.get(0));
            coherencyOrder.put(location, newWrites);
        }

        return node;
    }

    /**
     * Tracks thread join events in the execution graph. Adds a thread join edge from the last event
     * of the joined task to the thread join event.
     *
     * @param node The node representing the thread join event.
     */
    public void trackThreadJoins(ExecutionGraphNode node) {
        if (!EventUtils.isThreadJoin(node.getEvent())) {
            // Silent return if the event is not a thread join
            return;
        }

        // Adding a thread edge from the last event of the joinedTask to this event
        // Affects porf and happens before
        int joinedTask = EventUtils.getJoinedTask(node.getEvent());
        ExecutionGraphNode lastEventJoinedTask =
                taskEvents.get(joinedTask).get(taskEvents.get(joinedTask).size() - 1);
        lastEventJoinedTask.addEdge(node, Relation.ThreadJoin);
    }

    /**
     * Tracks the thread starts in the execution graph as a total order
     *
     * <p>Internally, it uses a special location in the coherency Order to maintain the total order.
     * Additionally, the relation is part of _porf_ and is reflected in the happens before.
     *
     * @param node The node representing the thread start event.
     */
    public void trackThreadCreates(ExecutionGraphNode node) {
        if (!EventUtils.isThreadStart(node.getEvent())) {
            // Silent return if the event is not a thread start
            return;
        }

        // Tracking thread starts in the coherency order with a special static location object.
        List<ExecutionGraphNode> threadStarts = coherencyOrder.get(LocationStore.ThreadLocation);
        ExecutionGraphNode lastThreadStart = threadStarts.get(threadStarts.size() - 1);
        lastThreadStart.addEdge(node, Relation.ThreadCreation);
        coherencyOrder.get(LocationStore.ThreadLocation).add(node);
    }

    public void trackThreadStarts(ExecutionGraphNode node) {
        if (!EventUtils.isThreadStart(node.getEvent())) {
            // Silent return if the event is not a thread start
            return;
        }

        // Adding a thread edge from the last event of the started task to this event
        // Affects porf and happens before
        Long startedBy = EventUtils.getStartedBy(node.getEvent());
        if (startedBy == null) {
            // No any ThreadStart event can be started by null. It is a bug in the code.
            throw new RuntimeException( // TODO : Replace with better exception
                    "The event is not started by any task.");
        }

        int startedByTask = Math.toIntExact(startedBy);
        ExecutionGraphNode lastEventStartedBy =
                taskEvents.get(startedByTask).get(taskEvents.get(startedByTask).size() - 1);
        lastEventStartedBy.addEdge(node, Relation.ThreadStart);
    }

    /**
     * Adds a blocking label to the execution graph.
     *
     * @param taskId The task ID to add the blocking label for.
     */
    public void addBlockingLabel(Long taskId, boolean lock_await) {
        Event.Type eventType = Event.Type.BLOCK;
        if (lock_await) {
            eventType = Event.Type.LOCK_AWAIT;
        }
        Event event = new Event(taskId, null, eventType);
        int task = Math.toIntExact(event.getTaskId());
        if (task >= taskEvents.size()) {
            // Add empty task events to accommodate for the new task
            for (int i = taskEvents.size(); i <= task; i++) {
                taskEvents.add(new ArrayList<>());
            }
        }
        LamportVectorClock vectorClock = new LamportVectorClock(taskEvents.size());
        // The last event in the PO order (initial event by default)
        ExecutionGraphNode lastNodePO = allEvents.get(0);
        if (!taskEvents.get(task).isEmpty()) {
            lastNodePO = taskEvents.get(task).get(taskEvents.get(task).size() - 1);
            vectorClock = lastNodePO.getVectorClock();
        }
        ExecutionGraphNode node = new ExecutionGraphNode(event, vectorClock);
        lastNodePO.addEdge(node, Relation.ProgramOrder);

        // Set timestamp to task event size
        event.setTimestamp(taskEvents.get(task).size());
        taskEvents.get(task).add(node);
    }

    /**
     * Checks if the task with the given ID is blocked.
     *
     * @param taskId The task ID to check.
     * @return True if the task with the given ID is blocked.
     */
    public boolean isTaskBlocked(Long taskId) {
        if (taskId == null || taskId >= taskEvents.size()) {
            return false;
        }
        List<ExecutionGraphNode> curTaskEvents = taskEvents.get(Math.toIntExact(taskId));
        if (curTaskEvents.isEmpty()) {
            return false;
        }
        ExecutionGraphNode lastNode = curTaskEvents.get(curTaskEvents.size() - 1);
        return EventUtils.isBlockingLabel(lastNode.getEvent());
    }

    /**
     * Unblocks the task with the given ID.
     *
     * @param taskId The task ID to block.
     * @throws HaltCheckerException If the task ID is invalid.
     */
    public void unBlockTask(Long taskId) throws HaltCheckerException {
        if (taskId == null || taskId > taskEvents.size()) {
            throw new HaltCheckerException("Invalid Task ID.");
        }
        List<ExecutionGraphNode> curTaskEvents = taskEvents.get(Math.toIntExact(taskId));
        if (curTaskEvents.isEmpty()) {
            throw new HaltCheckerException("The task is not blocked.");
        }
        ExecutionGraphNode blockNode = curTaskEvents.get(curTaskEvents.size() - 1);
        if (blockNode.getEvent().getType() != Event.Type.LOCK_AWAIT) {
            throw new HaltCheckerException("The task cannot be unblocked.");
        }
        curTaskEvents.remove(curTaskEvents.size() - 1);
        ExecutionGraphNode last = curTaskEvents.get(curTaskEvents.size() - 1);
        last.removeEdge(blockNode, Relation.ProgramOrder);
    }

    /**
     * Returns the last write event to the given location.
     *
     * @param location The location to get the last write event for.
     * @return The last write event to the given location.
     */
    public ExecutionGraphNode getCoMax(Integer location) {
        List<ExecutionGraphNode> writes = coherencyOrder.get(location);
        if (writes == null || writes.isEmpty()) {
            // No writes to the location, therefore return the initial event
            return allEvents.get(0);
        }
        return writes.get(writes.size() - 1);
    }

    /**
     * Returns the nodes that are not _porf_-before the given node except the last node in the
     * returned list. Assumes that the given nodes are ordered in reverse CO order.
     *
     * @param node  The node to split before.
     * @param nodes The nodes to split.
     * @return The nodes that are not _porf_-before the given node.
     */
    private List<ExecutionGraphNode> splitNodesBefore(
            ExecutionGraphNode node, List<ExecutionGraphNode> nodes) {
        List<ExecutionGraphNode> result = new ArrayList<>();
        for (int i = nodes.size() - 1; i >= 0; i--) {
            ExecutionGraphNode iterNode = nodes.get(i);
            if (!iterNode.happensBefore(node)) {
                result.add(iterNode);
            } else {
                // Add the one last write that is _porf_-before the read
                result.add(iterNode);
                break;
            }
        }
        return result;
    }

    /**
     * Returns the alternative writes (in reverse CO order) to the given read event.
     *
     * <p>All writes that are not _porf_-before the given read. (Tied to Sequential consistency
     * model) ecluding the CO max write.
     *
     * @param read The read event node.
     * @return The alternative writes to the given read event.
     */
    public List<ExecutionGraphNode> getAlternativeWrites(ExecutionGraphNode read) {
        Integer location = read.getEvent().getLocation();
        List<ExecutionGraphNode> allWrites =
                coherencyOrder.get(location).subList(0, coherencyOrder.get(location).size() - 1);
        return splitNodesBefore(read, allWrites);
    }

    /**
     * Returns the alternative reads to the given write event.
     *
     * <p>All reads that are not _porf_-before the given write. Specifically looking for lock
     * acquire reads. In the search, the concurrent writes do not include lock acquire exclusive
     * writes.
     *
     * @param write The write event node.
     * @return The alternative reads to the given write event.
     */
    public List<ExecutionGraphNode> getAlternativeLockReads(ExecutionGraphNode write) {
        Integer location = write.getEvent().getLocation();
        List<ExecutionGraphNode> allWrites =
                coherencyOrder.get(location).subList(0, coherencyOrder.get(location).size() - 1);
        List<ExecutionGraphNode> alternativeWrites =
                splitNodesBefore(
                        write,
                        allWrites.stream()
                                .filter((w) -> !EventUtils.isLockAcquireWrite(w.getEvent()))
                                .toList());
        List<ExecutionGraphNode> lockReads = new ArrayList<>();
        for (ExecutionGraphNode altWrite : alternativeWrites) {
            Set<Event.Key> readKeys = altWrite.getSuccessors(Relation.ReadsFrom);
            for (Event.Key readKey : readKeys) {
                try {
                    ExecutionGraphNode readNode = getEventNode(readKey);
                    if (EventUtils.isLockAcquireRead(readNode.getEvent())
                            && readNode.getEvent().getLocation() == location) {
                        lockReads.add(readNode);
                    }
                } catch (NoSuchEventException e) {
                    throw HaltExecutionException.error("The read event is not found.");
                }
            }
        }
        return lockReads;
    }

    /**
     * Returns the potential alternative writes to the given lock read.
     *
     * <p>Writes that other lock reads are reading from.
     *
     * @param read The write event node.
     * @return The potential writes to the given read event.
     */
    public List<LockBackwardRevisitView> getAlternativeLockRevisits(ExecutionGraphNode read) {
        Integer location = read.getEvent().getLocation();
        List<ExecutionGraphNode> allWrites =
                coherencyOrder.get(location).subList(0, coherencyOrder.get(location).size() - 1);
        List<ExecutionGraphNode> alternativeWrites =
                splitNodesBefore(
                        read,
                        allWrites.stream()
                                .filter((w) -> !EventUtils.isLockAcquireWrite(w.getEvent()))
                                .toList());

        List<LockBackwardRevisitView> lockBackwardRevisitViews = new ArrayList<>();
        for (ExecutionGraphNode altWrite : alternativeWrites) {
            // A possible location for the current read to read-from.
            Set<Event.Key> readKeys = altWrite.getSuccessors(Relation.ReadsFrom);
            for (Event.Key readKey : readKeys) {
                try {
                    ExecutionGraphNode readNode = getEventNode(readKey);
                    if (EventUtils.isLockAcquireRead(readNode.getEvent())
                            && readNode.getEvent().getLocation() == location) {
                        // If there is another lock read to the same location from this write
                        lockBackwardRevisitViews.add(
                                new LockBackwardRevisitView(read, readNode, this));
                    }
                } catch (NoSuchEventException e) {
                    throw HaltExecutionException.error("The read event is not found.");
                }
            }
        }

        return lockBackwardRevisitViews;
    }


    /**
     * Returns the potential alternative reads to the given write event.
     *
     * <p>All reads that are not _porf_-before the given write. (Tied to Sequential consistency model)
     *
     * @param write The write event node.
     * @return The potential reads to the given write event.
     */
    public List<ExecutionGraphNode> getPotentialReads(ExecutionGraphNode write) {
        List<ExecutionGraphNode> otherWrites = coherencyOrder.get(write.getEvent().getLocation());

        // Drop the recently added write ( We fixed this by updating the CO as the last step of the write handling proc)

        List<ExecutionGraphNode> nonPorfWrites = splitNodesBefore(write, otherWrites);


        if (nonPorfWrites.isEmpty()) {
            // No writes after the given write event
            // Should not happen. There should at least be the init.
            throw HaltExecutionException.error("No writes after the given write event.");
        }

        if (nonPorfWrites.isEmpty()) {
            // Easy case, no other reads to revisit
            return nonPorfWrites;
        }

        // Following the sequential consistency model, we only consider non-exclusive writes
        nonPorfWrites.removeIf((w) -> EventUtils.isExclusiveWrite(w.getEvent()));

        List<ExecutionGraphNode> reads = new ArrayList<>();
        for (ExecutionGraphNode alternativeWrite : nonPorfWrites) {
            Set<Event.Key> readKeys = alternativeWrite.getSuccessors(Relation.ReadsFrom);
            for (Event.Key readKey : readKeys) {
                try {
                    reads.add(getEventNode(readKey));
                } catch (NoSuchEventException e) {
                    throw HaltExecutionException.error("The read event is not found.");
                }
            }
        }
        reads =
                reads.stream()
                        // Filter out reads that are _porf_-before the write
                        .filter((r) -> !r.happensBefore(write))
                        .toList();
        return reads;
    }

    // TODO :: Remove this method
    /**
     * Returns the same-location reads to the given write event.
     *
     * <p>All reads that are not _porf_-before the given write. (Tied to Sequential consistency model)
     *
     * @param write The write event node.
     * @return The same-location reads to the given write event.
     */
    public List<ExecutionGraphNode> getNonPorfReads(ExecutionGraphNode write) {
        List<ExecutionGraphNode> otherWrites = coherencyOrder.get(write.getEvent().getLocation());

        otherWrites.remove(otherWrites.size() - 1);
        if (otherWrites.isEmpty()) {
            // Easy case, no other reads to revisit
            return otherWrites;
        }

        // Following the sequential consistency model, we only consider non-exclusive writes
        otherWrites.removeIf((w) -> !EventUtils.isExclusiveWrite(w.getEvent()));

        List<ExecutionGraphNode> reads = new ArrayList<>();
        for (ExecutionGraphNode alternativeWrite : otherWrites) {
            Set<Event.Key> readKeys = alternativeWrite.getSuccessors(Relation.ReadsFrom);
            for (Event.Key readKey : readKeys) {
                try {
                    reads.add(getEventNode(readKey));
                } catch (NoSuchEventException e) {
                    throw HaltExecutionException.error("The read event is not found.");
                }
            }
        }

        reads =
                reads.stream()
                        // Filter out reads that are _porf_-before the write
                        .filter((r) -> !r.happensBefore(write))
                        .toList();
        return reads;
    }

    /**
     * Constructs a backward revisit view of the ExecutionGraph.
     *
     * @param write The write event
     * @param read  The read event that the write needs to backward revisit
     * @return The backward revisit view of the ExecutionGraph
     */
    public BackwardRevisitView revisitView(ExecutionGraphNode write, ExecutionGraphNode read) {
        // Construct a restricted view of the graph
        BackwardRevisitView restrictedView = new BackwardRevisitView(this, read, write);
        Integer readToIndex = read.getEvent().getToStamp();
        if (readToIndex == null) {
            throw new HaltCheckerException("The read event is not found in the TO order.");
        }

        // The following loop computes the elements of the deleted set.
        for (int i = readToIndex + 1 ; i < allEvents.size() - 1 ; i++) {
            ExecutionGraphNode node = allEvents.get(i);
            if (!node.happensBefore(write)) {
                restrictedView.removeNode(node.key());
            }
        }
        return restrictedView;
    }

    /**
     * Returns the writes to the given location.
     *
     * @param location The location to get the writes for.
     * @return The writes to the given location.
     */
    public List<ExecutionGraphNode> getWrites(Integer location) {
        return coherencyOrder.get(location);
    }

    /**
     * Returns all the writes in the execution graph.
     *
     * @return All the writes in the execution graph.
     */
    public List<ExecutionGraphNode> getAllWrites() {
        List<ExecutionGraphNode> allWrites = new ArrayList<>();
        for (Integer location : coherencyOrder.keySet()) {
            for (ExecutionGraphNode write : coherencyOrder.get(location)) {
                if (write.getEvent().isWrite()) {
                    allWrites.add(write);
                }
            }
        }
        return allWrites;
    }

    /**
     * Resets the coherency order between the given write events. The later write is added just
     * before the earlier write.
     *
     * <p>Invalidates the total order of events in the graph. The concern of fixing the total order
     * is passed to the calling function.
     *
     * @param write1 The first write event.
     * @param write2 The second write event.
     */
    public void swapCoherency(ExecutionGraphNode write1, ExecutionGraphNode write2) {
        // Update the coherency order
        Integer location = write1.getEvent().getLocation();
        if (!write2.getEvent().getLocation().equals(location)) {
            throw new HaltCheckerException("The write events are not to the same location.");
        }

        List<ExecutionGraphNode> oldWrites = coherencyOrder.get(location);

        List<ExecutionGraphNode> writes = new ArrayList<>(oldWrites);

        int write1Index = writes.indexOf(write1);
        int write2Index = writes.indexOf(write2);

        ExecutionGraphNode laterWrite = write2;
        int earlierIndex = write1Index;
        int laterIndex = write2Index;
        if (write1Index > write2Index) {
            laterWrite = write1;
            earlierIndex = write2Index;
            laterIndex = write1Index;
        }

        // Insert later write just before the earlier write in the writes list while moving the rest
        // of the writes.
        writes.remove(laterIndex);
        writes.add(earlierIndex, laterWrite);

        // Update the edges
        // TODO :: The following operation is not efficient. It should be optimized.
        for (int i = 0; i < oldWrites.size() - 1; i++) {
            oldWrites.get(i).removeEdge(oldWrites.get(i + 1), Relation.Coherency);
        }
        for (int i = 0; i < writes.size() - 1; i++) {
            writes.get(i).addEdge(writes.get(i + 1), Relation.Coherency);
        }

        coherencyOrder.put(location, writes);
    }

    /**
     * Returns the coherency placings of the given write event under sequential consistency.
     *
     * <p>Writes that are not _porf_-before the given write event. (Tied to Sequential consistency model)
     *
     * @param write The write event.
     * @return The coherency placings of the given write event.
     */
    public List<ExecutionGraphNode> getCoherentPlacings(ExecutionGraphNode write) {
        if (EventUtils.isExclusiveWrite(write.getEvent())) {
            // Easy path, since the coMax will be PORF before this write.
            // Based on the assumption that there are no concurrent writes between an exclusive read
            // and an exclusive write.
            return new ArrayList<>();
        }

        List<ExecutionGraphNode> allWrites = coherencyOrder.get(write.getEvent().getLocation());

        List<ExecutionGraphNode> writesAfter = splitNodesBefore(write, allWrites);
        if (writesAfter.isEmpty()) {
            // Bug! There should at least be the init
            throw new HaltCheckerException("No writes after the given write event.");
        }
        writesAfter.remove(writesAfter.size() - 1); // removing the only porf-prefix write
        if (writesAfter.isEmpty()) {
            // No writes after the given write event
            return writesAfter;
        }
        // Remove exclusive writes
        // Following the sequential consistency model, we only consider non-exclusive writes
        // (referencing GenMC implementation)
        writesAfter =
                writesAfter.stream()
                        .filter((w) -> !EventUtils.isExclusiveWrite(w.getEvent()))
                        .toList();
        return writesAfter;
    }

    /**
     * Updates the reads from relation between the given read and write events.
     *
     * <p>Invalidates the total order and the vector clocks of events in the graph. The concern of
     * fixing the total order and the vector clocks is passed to the calling function.
     *
     * @param read  The read event.
     * @param write The write event.
     */
    public void changeReadsFrom(ExecutionGraphNode read, ExecutionGraphNode write) {
        Set<Event.Key> writes = read.getPredecessors(Relation.ReadsFrom);
        if (writes.size() != 1) {
            throw new HaltCheckerException("A read has more than one RF back edge.");
        }
        try {
            ExecutionGraphNode previousWrite = getEventNode(writes.iterator().next());
            previousWrite.removeEdge(read, Relation.ReadsFrom);
            write.addEdge(read, Relation.ReadsFrom);
        } catch (NoSuchEventException e) {
            throw new HaltCheckerException("The previous write event is not found.");
        }
    }

    /**
     * Sets the reads from relation between the given read and write events.
     *
     * <p>Does not validate if there is an existing reads-from edge to the corresponding read
     *
     * @param read  The read event.
     * @param write The write event.
     */
    public void setReadsFrom(ExecutionGraphNode read, ExecutionGraphNode write) {
        write.addEdge(read, Relation.ReadsFrom);
    }

    /**
     * Tracks the coherency order between the given write event and the previous write event to the
     * same location.
     *
     * @param write The write event.
     */
    public void trackCoherency(ExecutionGraphNode write) {
        Integer location = write.getEvent().getLocation();
        if (!coherencyOrder.containsKey(location)) {
            List<ExecutionGraphNode> writes = new ArrayList<>();
            writes.add(allEvents.get(0));
            coherencyOrder.put(location, writes);
        }
        coherencyOrder.get(location).add(write);
        ExecutionGraphNode previousWrite = allEvents.get(0);
        if (coherencyOrder.get(location).size() > 1) {
            previousWrite =
                    coherencyOrder.get(location).get(coherencyOrder.get(location).size() - 2);
        }
        LOGGER.debug(
                "Adding coherency edge between {} and {}",
                previousWrite.getEvent().key().toString(),
                write.getEvent().key().toString());
        previousWrite.addEdge(write, Relation.Coherency);
    }

    public void restrictBySet(Set<Event.Key> set) {
        // We use the following set to track the modified locations of write events.
        // It is used to update the CO-edges.
        Map<Integer, List<ExecutionGraphNode>> modifiedLocations = new HashMap<>();
        for (Event.Key key : set) {
            // Collect and remove the event in the allEvents which it holds the key
            ExecutionGraphNode node = null;
            for (ExecutionGraphNode event : allEvents) {
                if (event.key().equals(key)) {
                    node = event;
                    break;
                }
            }
            if (node == null) {
                throw new HaltCheckerException("The restricting node is not in all events");
            }

            // Collect the location of the write event
            if (node.getEvent().isWrite() || node.getEvent().isWriteEx()) {
                Integer location = node.getEvent().getLocation();
                if (!modifiedLocations.keySet().contains(location)) {
                    modifiedLocations.put(location, new ArrayList<>(coherencyOrder.get(location)));
                }
            }

            allEvents.removeIf((event) -> event.key().equals(key));

            // Each event is the taskEvents which holds the key must be removed
            int task = Math.toIntExact(key.getTaskId());
            if (task >= taskEvents.size()) {
                throw new HaltCheckerException("The restricting node is not in task events");
            }
            taskEvents.get(task).removeIf((event) -> event.key().equals(key));

            // Each event in the coherencyOrder which holds the key must be removed
            Integer location = node.getEvent().getLocation();
            if (!coherencyOrder.containsKey(location)) {
                throw new HaltCheckerException("The restricting node is not in coherency order");
            }
            coherencyOrder.get(location).removeIf((e) -> e.key() == key);
        }

        // Remove dangling edges
        for (ExecutionGraphNode node : allEvents) {
            Set<Event.Key> successors = node.getAllSuccessors();
            for (Event.Key successor : successors) {
                if (set.contains(successor)) {
                    node.removeAllEdgesTo(successor);
                }
            }
            Set<Event.Key> predecessors = node.getAllPredecessors();
            for (Event.Key predecessor : predecessors) {
                if (set.contains(predecessor)) {
                    node.removeAllEdgesFrom(predecessor);
                }
            }
        }

        // Recompute the co-edges
        // TODO :: This approach is not efficient and must be revisited
        for (Map.Entry<Integer, List<ExecutionGraphNode>> entry :
                modifiedLocations.entrySet()) {
            recomputeCoEdges(entry.getKey(), entry.getValue());
        }

        recomputeVectorClocks();
    }

    private void recomputeCoEdges(Integer location, List<ExecutionGraphNode> oldWrites) {
        if (!coherencyOrder.containsKey(location)) {
            throw new HaltCheckerException("The location is not in the coherency order");
        }

        if (coherencyOrder.get(location).size() == 1) {
            // No need to recompute the edges
            return;
        }

        List<ExecutionGraphNode> writes = coherencyOrder.get(location);

        // Update the edges
        for (int i = 0; i < oldWrites.size() - 1; i++) {
            oldWrites.get(i).removeEdge(oldWrites.get(i + 1), Relation.Coherency);
        }
        for (int i = 0; i < writes.size() - 1; i++) {
            writes.get(i).addEdge(writes.get(i + 1), Relation.Coherency);
        }

    }

    // TODO :: Remove this method
    private void updateCoEdge(ExecutionGraphNode node) {
        Set<Event.Key> nexts = node.getSuccessors(Relation.Coherency);
        if (nexts.size() > 1) {
            throw new HaltCheckerException("A write has more than one coherency edge.");
        } else if (nexts.size() == 0) {
            // No coherency edge, nothing to do
            return;
        }
        Set<Event.Key> prevs = node.getPredecessors(Relation.Coherency);
        if (prevs.size() != 1) {
            throw new HaltCheckerException("A write has more than one or no coherency edge.");
        }

        Event.Key nextKey = nexts.iterator().next();
        Event.Key prevKey = prevs.iterator().next();
        ExecutionGraphNode next = null;
        ExecutionGraphNode prev = null;
        for (ExecutionGraphNode event : allEvents) {
            if (event.key().equals(nextKey)) {
                next = event;
            } else if (event.key().equals(prevKey)) {
                prev = event;
            }
        }
        if (next == null) {
            throw new HaltCheckerException("The next event is not in all events : " + nextKey);
        }
        if (prev == null) {
            throw new HaltCheckerException("The previous event is not in all events : " + prevKey);
        }

        node.removeEdge(next, Relation.Coherency);
        prev.removeEdge(node, Relation.Coherency);
        prev.addEdge(next, Relation.Coherency);
    }

    // TODO :: Remove this method
    /**
     * Restricts the execution graph by removing the nodes with the given keys.
     *
     * @param keys The keys of the nodes to be removed
     */
    public void restrictByRemoving(Set<Event.Key> keys) {
        // First recreate task events
        List<List<ExecutionGraphNode>> newTaskEvents = new ArrayList<>();
        for (List<ExecutionGraphNode> taskEvent : taskEvents) {
            List<ExecutionGraphNode> newTaskEvent = new ArrayList<>();
            for (ExecutionGraphNode node : taskEvent) {
                if (!keys.contains(node.key())) {
                    newTaskEvent.add(node);
                }
            }
            newTaskEvents.add(newTaskEvent);
        }
        taskEvents = newTaskEvents;
        for (Integer location : coherencyOrder.keySet()) {
            List<ExecutionGraphNode> writes = coherencyOrder.get(location);
            List<ExecutionGraphNode> newWrites = new ArrayList<>();
            for (ExecutionGraphNode write : writes) {
                if (!keys.contains(write.key())) {
                    newWrites.add(write);
                }
            }
            coherencyOrder.put(location, newWrites);
        }
        List<ExecutionGraphNode> newAllEvents = new ArrayList<>();
        for (ExecutionGraphNode node : allEvents) {
            if (!keys.contains(node.key())) {
                newAllEvents.add(node);
            }
        }

        allEvents = newAllEvents;

        // Now remove dangling edges using the total order
        for (ExecutionGraphNode node : allEvents) {
            Set<Event.Key> successors = node.getAllSuccessors();
            for (Event.Key successor : successors) {
                if (keys.contains(successor)) {
                    node.removeAllEdgesTo(successor);
                }
            }
            Set<Event.Key> predecessors = node.getAllPredecessors();
            for (Event.Key predecessor : predecessors) {
                if (keys.contains(predecessor)) {
                    node.removeAllEdgesFrom(predecessor);
                }
            }
        }

        // Note, apparently there won't be any dangling reads. Need to verify this.

        // Recompute the vector clocks.
        recomputeVectorClocks();
    }

    /**
     * Recomputes the vector clocks of all nodes in the execution graph.
     */
    public void recomputeVectorClocks() {
        for (Iterator<ExecutionGraphNode> it = iterator(); it.hasNext(); ) {
            ExecutionGraphNode iterNode = it.next();
            if (iterNode.getAllPredecessors().isEmpty()) {
                // This is the init node, safely continue
                continue;
            }
            Set<Event.Key> poPredecessors = iterNode.getPredecessors(Relation.ProgramOrder);
            if (poPredecessors.size() != 1) {
                throw new HaltCheckerException("A node has more than one or no PO predecessor");
            }
            try {
                ExecutionGraphNode lastPONode = getEventNode(poPredecessors.iterator().next());
                iterNode.recomputeVectorClock(lastPONode, this::getEventNode);
            } catch (NoSuchEventException e) {
                throw new HaltCheckerException(e.getMessage());
            }
        }
    }

    public void restrict(ExecutionGraphNode restrictingNode) {
        // Removing and storing all inserted events after the restricting node from allEvents ( Insertion order )
        int indexRestrictingNode = allEvents.indexOf(restrictingNode);
        if (indexRestrictingNode == -1) {
            throw new HaltCheckerException("The restricting node is not found.");
        }
        List<ExecutionGraphNode> removedNodes = allEvents.subList(indexRestrictingNode + 1, allEvents.size());
        allEvents = allEvents.subList(0, indexRestrictingNode + 1);

        // Iterating over these nodes and remove them from the taskEvents and coherencyOrder
        for (ExecutionGraphNode node : removedNodes) {
            // Removing from coherencyOrder
            Integer location = node.getEvent().getLocation();

            if (!coherencyOrder.containsKey(location)) {
                throw new HaltCheckerException("The restricting node is not in coherency order");
            }

            coherencyOrder.get(location).removeIf((e) -> e.key() == node.key());

            // Removing from taskEvents
            int task = Math.toIntExact(node.getEvent().getTaskId());
            if (task >= taskEvents.size()) {
                throw new HaltCheckerException("The restricting node is not in task events");
            }
            taskEvents.get(task).removeIf((e) -> e.key() == node.key());
        }

        // Removing dangling edges
        Set<Event.Key> removedKeys = removedNodes.stream().map(ExecutionGraphNode::key).collect(Collectors.toSet());
        for (ExecutionGraphNode node : allEvents) {
            Set<Event.Key> successors = node.getAllSuccessors();
            for (Event.Key successor : successors) {
                if (removedKeys.contains(successor)) {
                    node.removeAllEdgesTo(successor);
                }
            }
            Set<Event.Key> predecessors = node.getAllPredecessors();
            for (Event.Key predecessor : predecessors) {
                if (removedKeys.contains(predecessor)) {
                    node.removeAllEdgesFrom(predecessor);
                }
            }
        }

        recomputeVectorClocks();
    }

    /**
     * Restricts the execution graph to the given node. Meaning, all events that are not in the
     * causal prefix of the given node are removed.
     *
     * <p>Recompute the vector clocks of all nodes and delete those nodes that are not
     * happens-before the given node.
     *
     * @param restrictingNode The node to restrict to.
     */
    // TODO :: Remove this method
    public void restrictTo(ExecutionGraphNode restrictingNode) {
        // First recompute vector clocks (because, prior to restrict we are assuming that the graph
        // has been modified)
        recomputeVectorClocks();

        // Update Task Events while tracking locations
        Set<Integer> locationsToKeep = new HashSet<>();
        // Max timestamp per task that we will retain. Will be used to remove dangling references.
        // Relies on the assumption that there is a frontier of events and all edges crossing the
        // frontier are removed.
        HashMap<Long, Integer> taskEventSizes = new HashMap<>();
        LamportVectorClock restrictingVectorClock = restrictingNode.getVectorClock();
        List<List<ExecutionGraphNode>> newTaskEvents = new ArrayList<>();
        for (int i = 0; i < taskEvents.size(); i++) {
            List<ExecutionGraphNode> newTaskEvent = new ArrayList<>();
            if (i > restrictingVectorClock.getSize()) {
                // This task has no events in the causal prefix of the restricting node
                newTaskEvents.add(newTaskEvent);
                continue;
            }
            for (ExecutionGraphNode iterNode : taskEvents.get(i)) {
                if (iterNode.getVectorClock().happensBefore(restrictingVectorClock)) {
                    newTaskEvent.add(iterNode);
                    Integer eventLocation = iterNode.getEvent().getLocation();
                    if (eventLocation != null) {
                        locationsToKeep.add(eventLocation);
                    }
                }
                if (restrictingVectorClock.happensBefore(iterNode.getVectorClock())) {
                    // We have gone past in the TO. By definition, there are no other nodes that we
                    // need to include.
                    break;
                }
            }
            newTaskEvents.add(newTaskEvent);
            if (!newTaskEvent.isEmpty()) {
                taskEventSizes.put((long) i, newTaskEvent.size());
            }
        }
        taskEvents = newTaskEvents;

        // Update Total Order Events
        List<ExecutionGraphNode> newAllEvents = new ArrayList<>();
        for (ExecutionGraphNode iterNode : allEvents) {
            if (iterNode.happensBefore(restrictingNode)) {
                newAllEvents.add(iterNode);
            }
            if (restrictingNode.happensBefore(iterNode)) {
                // We have gone past in the TO. By definition, there are no other nodes that we need
                // to include.
                break;
            }
        }
        allEvents = newAllEvents;

        // Remove nodes from coherency tracking
        coherencyOrder.entrySet().removeIf(entry -> !locationsToKeep.contains(entry.getKey()));
        for (Map.Entry<Integer, List<ExecutionGraphNode>> entry : coherencyOrder.entrySet()) {
            List<ExecutionGraphNode> writes = entry.getValue();
            List<ExecutionGraphNode> newWrites = new ArrayList<>();
            for (ExecutionGraphNode write : writes) {
                if (write.happensBefore(restrictingNode)) {
                    newWrites.add(write);
                }
            }
            entry.setValue(newWrites);
        }

        // Will have dangling edges. Need to remove them.
        for (ExecutionGraphNode node : allEvents) {
            Set<Event.Key> successors = node.getAllSuccessors();
            for (Event.Key successor : successors) {
                if (successor.getTaskId() == null) {
                    // Init event
                    continue;
                }
                if (!taskEventSizes.containsKey(successor.getTaskId())
                        || successor.getTimestamp() >= taskEventSizes.get(successor.getTaskId())) {
                    node.removeAllEdgesTo(successor);
                }
            }
            Set<Event.Key> predecessors = node.getAllPredecessors();
            for (Event.Key predecessor : predecessors) {
                if (predecessor.getTaskId() == null) {
                    // Init event
                    // Don't remove edges from the init event
                    continue;
                }
                if (!taskEventSizes.containsKey(predecessor.getTaskId())
                        || predecessor.getTimestamp()
                        >= taskEventSizes.get(predecessor.getTaskId())) {
                    node.removeAllEdgesFrom(predecessor);
                }
            }
        }
    }

    /**
     * Returns an iterator walking through the nodes in a topological sort order.
     */
    public Iterator<ExecutionGraphNode> iterator() {
        return new TopologicalIterator(this);
    }

    // TODO :: This method will lead to a stack overflow if the graph is deeply nested.
    // TODO :: We need to use an iterative approach to avoid this.
    public ArrayList<ExecutionGraphNode> checkConsistencyAndTopologicallySort() {
        return topologicalSort();
    }

    public ArrayList<ExecutionGraphNode> topologicalSort() {
        LinkedHashSet<ExecutionGraphNode> visited = new LinkedHashSet<>();
        HashSet<ExecutionGraphNode> recStack = new HashSet<>();
        ArrayList<ExecutionGraphNode> topoSort = new ArrayList<>();

        for (ExecutionGraphNode node : allEvents) {
            if (dfsTopoSort(node, recStack, topoSort, visited)) {
                // Cycle detected
                return new ArrayList<>();
            }
        }

        Collections.reverse(topoSort);
        return topoSort;
    }

    private boolean dfsTopoSort(ExecutionGraphNode node, HashSet<ExecutionGraphNode> recStack,
                                ArrayList<ExecutionGraphNode> topoSort, LinkedHashSet<ExecutionGraphNode> visited) {
        if (recStack.contains(node)) {
            return true;
        }

        if (visited.contains(node)) {
            return false;
        }

        visited.add(node);
        recStack.add(node);

        // Exploring successors ( PO + RF + CO + Thread Coherence + Join Coherence )
        for (Event.Key successor : node.getAllSuccessors()) {
            try {
                ExecutionGraphNode childNode = getEventNode(successor);
                if (dfsTopoSort(childNode, recStack, topoSort, visited)) {
                    return true;
                }
            } catch (NoSuchEventException e) {
                // Should not be possible technically
                e.printStackTrace();
            }
        }

        // Exploring predecessors ( FR = RF^{-1};CO)
        if (node.getEvent().isRead() || node.getEvent().isReadEx()) {
            Set<Event.Key> predecessors = node.getPredecessors(Relation.ReadsFrom);
            if (predecessors.isEmpty()) {
                // No read event can have null read-from predecessor
                throw new HaltCheckerException("The read event has no read-from predecessor");
            }

            if (predecessors.size() > 1) {
                // A read event can have only one read-from predecessor
                throw new HaltCheckerException("The read event has more than one read-from predecessor");
            }

            Event.Key predecessor = predecessors.iterator().next();
            try {
                ExecutionGraphNode rfNode = getEventNode(predecessor);
                Set<Event.Key> fr = rfNode.getSuccessors(Relation.Coherency);
                for (Event.Key frkey : fr) {
                    ExecutionGraphNode frNode = getEventNode(frkey);
                    if (dfsTopoSort(frNode, recStack, topoSort, visited)) {
                        return true;
                    }
                }
            } catch (NoSuchEventException e) {
                // Should not be possible technically
                e.printStackTrace();
            }
        }

        recStack.remove(node);
        topoSort.add(node);
        return false;
    }

    /**
     * Returns true if the graph contains only the initial event.
     */
    public boolean isEmpty() {
        return allEvents.size() == 1 && allEvents.get(0).getEvent().isInit();
    }

    /**
     * Clears the execution graph.
     */
    public void clear() {
        allEvents.clear();
        coherencyOrder.clear();
        taskEvents.clear();
    }

    public String toJsonString() {
        JsonObject nodes = new JsonObject();
        for (ExecutionGraphNode node : allEvents) {
            nodes.add(node.key().toString(), node.toJson());
        }
        JsonObject gson = new JsonObject();
        gson.add("nodes", nodes);
        return gson.toString();
    }

<<<<<<< HEAD
    // For debugging
    public void printCO() {
        for (Integer loc : coherencyOrder.keySet()) {
            System.out.println("[Exec Graph debug]: printCO " + loc);
            for (ExecutionGraphNode write : coherencyOrder.get(loc)) {
                System.out.println("[Exec Graph debug]: the writes " + write.getEvent().toString());
            }
        }
=======
    @Override
    public boolean equals(Object o) {
        if (this == o) return true;
        if (!(o instanceof ExecutionGraph that)) return false;

        // Check if the two graphs have the same number of events
        if (this.allEvents.size() != that.allEvents.size()) return false;

        // Check if the two graphs have the same events in topological order
        ArrayList<ExecutionGraphNode> curNodes = new ArrayList<>();
        for (Iterator<ExecutionGraphNode> it = iterator(); it.hasNext(); ) {
            ExecutionGraphNode node = it.next();
            curNodes.add(node);
        }

        ArrayList<ExecutionGraphNode> thatNodes = new ArrayList<>();
        for (Iterator<ExecutionGraphNode> it = that.iterator(); it.hasNext(); ) {
            ExecutionGraphNode node = it.next();
            thatNodes.add(node);
        }

        for (int i = 0; i < curNodes.size(); i++) {
            if (!curNodes.get(i).equals(thatNodes.get(i))) {
                return false;
            }
        }

        // Check edges between the nodes
        for (int i = 0; i < curNodes.size(); i++) {
            if (!curNodes.get(i).equalsEdges(thatNodes.get(i))) {
                return false;
            }
        }

        return true;
    }

    @Override
    public int hashCode() {
        // Need to implement this
        return Objects.hash(allEvents, taskEvents, coherencyOrder);
>>>>>>> 4a03f6e7
    }

    /**
     * Returns an iterator that iterates over the nodes in the graph in topological order.
     *
     * <p>Note: can be improved by using DFS to do the ordering
     *
     * <p>Does not validate if the graph has cycles!
     */
    public static class TopologicalIterator implements Iterator<ExecutionGraphNode> {
        private final Queue<ExecutionGraphNode> queue;
        private final Set<Event.Key> visited;
        private final ExecutionGraph graph;

        /**
         * Initializes a new topological iterator for the given graph.
         *
         * @param graph The graph to iterate over.
         */
        public TopologicalIterator(ExecutionGraph graph) {
            this.queue = new LinkedList<>();
            this.visited = new HashSet<>();
            this.graph = graph;
            if (!graph.isEmpty()) {
                queue.add(graph.allEvents.get(0));
            }
        }

        @Override
        public boolean hasNext() {
            return !queue.isEmpty();
        }

        @Override
        public ExecutionGraphNode next() {
            ExecutionGraphNode node = queue.poll();
            if (node == null) {
                throw new NoSuchElementException();
            }
            try {
                visited.add(node.key());
                for (Event.Key child :
                        node.getAllSuccessors().stream()
                                .sorted(Comparator.comparingLong(Event.Key::getTaskId))
                                .toList()) {
                    ExecutionGraphNode childNode = graph.getEventNode(child);
                    if (visited.containsAll(childNode.getAllPredecessors())) {
                        queue.add(childNode);
                    }
                }
            } catch (NoSuchEventException e) {
                // Should not be possible technically
                e.printStackTrace();
            }
            return node;
        }
    }

    // For debugging
    public void printGraph() {
        System.out.println("Execution Graph:");
        for (int i = 0 ; i < taskEvents.size() ; i++) {
            System.out.print("Tasks " + i + ": ");
            for (ExecutionGraphNode node : taskEvents.get(i)) {
                System.out.print(node.getEvent());
                // Print predecessors and successors
                System.out.print(" [P: ");
                for (Relation relation : node.getBackEdges().keySet()) {
                    System.out.print("{" + relation + ": ");
                    for (Event.Key key : node.getPredecessors(relation)) {
                        System.out.print(key + "/");
                    }
                    System.out.print("} ");
                }
                System.out.print("] [S: ");
                for (Relation relation : node.getEdges().keySet()) {
                    System.out.print("{" + relation + ": ");
                    for (Event.Key key : node.getSuccessors(relation)) {
                        System.out.print(key + "/");
                    }
                    System.out.print("] ");
                }
                System.out.print( " ---> ");
            }
            System.out.println();
        }
        System.out.println();

        System.out.println("All Events:");
        for (ExecutionGraphNode node : allEvents) {
            System.out.print(node.getEvent() + " -> ");
        }
        System.out.println();
        System.out.println();

        System.out.println("Coherency Order:");
        for (Integer loc : coherencyOrder.keySet()) {
            System.out.print("Location " + loc + ": ");
            for (ExecutionGraphNode node : coherencyOrder.get(loc)) {
                System.out.print(node.getEvent() + " -> ");
            }
            System.out.println();
        }
        System.out.println();
    }
}<|MERGE_RESOLUTION|>--- conflicted
+++ resolved
@@ -8,11 +8,21 @@
 import org.mpisws.jmc.runtime.SchedulingChoice;
 import org.mpisws.jmc.util.aux.LamportVectorClock;
 
-import java.util.*;
-<<<<<<< HEAD
+import java.util.ArrayList;
+import java.util.Comparator;
+import java.util.HashMap;
+import java.util.HashSet;
+import java.util.Iterator;
+import java.util.LinkedList;
+import java.util.List;
+import java.util.Map;
+import java.util.NoSuchElementException;
+import java.util.Queue;
+import java.util.Set;
+import java.util.LinkedHashSet;
+import java.util.Collections;
+import java.util.Objects;
 import java.util.stream.Collectors;
-=======
->>>>>>> 4a03f6e7
 
 /**
  * Represents an execution graph.
@@ -625,11 +635,10 @@
         return lockBackwardRevisitViews;
     }
 
-
     /**
      * Returns the potential alternative reads to the given write event.
      *
-     * <p>All reads that are not _porf_-before the given write. (Tied to Sequential consistency model)
+     * <p>All reads that are not _porf_-before the given write.
      *
      * @param write The write event node.
      * @return The potential reads to the given write event.
@@ -786,7 +795,6 @@
         }
 
         List<ExecutionGraphNode> oldWrites = coherencyOrder.get(location);
-
         List<ExecutionGraphNode> writes = new ArrayList<>(oldWrites);
 
         int write1Index = writes.indexOf(write1);
@@ -833,9 +841,7 @@
             // and an exclusive write.
             return new ArrayList<>();
         }
-
         List<ExecutionGraphNode> allWrites = coherencyOrder.get(write.getEvent().getLocation());
-
         List<ExecutionGraphNode> writesAfter = splitNodesBefore(write, allWrites);
         if (writesAfter.isEmpty()) {
             // Bug! There should at least be the init
@@ -1371,9 +1377,7 @@
         return false;
     }
 
-    /**
-     * Returns true if the graph contains only the initial event.
-     */
+    /** Returns true if the graph contains only the initial event. */
     public boolean isEmpty() {
         return allEvents.size() == 1 && allEvents.get(0).getEvent().isInit();
     }
@@ -1397,7 +1401,6 @@
         return gson.toString();
     }
 
-<<<<<<< HEAD
     // For debugging
     public void printCO() {
         for (Integer loc : coherencyOrder.keySet()) {
@@ -1406,7 +1409,8 @@
                 System.out.println("[Exec Graph debug]: the writes " + write.getEvent().toString());
             }
         }
-=======
+    }
+
     @Override
     public boolean equals(Object o) {
         if (this == o) return true;
@@ -1448,7 +1452,6 @@
     public int hashCode() {
         // Need to implement this
         return Objects.hash(allEvents, taskEvents, coherencyOrder);
->>>>>>> 4a03f6e7
     }
 
     /**
