--- conflicted
+++ resolved
@@ -45,14 +45,9 @@
     public JmcModelCheckerReport check(JmcTestTarget target) {
         JmcRuntimeConfiguration runtimeConfig = config.toRuntimeConfiguration();
         JmcModelCheckerReport report = new JmcModelCheckerReport();
-<<<<<<< HEAD
         Long startTime = System.nanoTime();
-=======
         JmcRuntime.setup(runtimeConfig);
-        Long startTime = System.currentTimeMillis();
->>>>>>> 4a03f6e7
         int numIterations = config.getNumIterations();
-        int numExecutions = 0;
         try {
             for (int i = 0; i < numIterations; i++) {
                 try {
@@ -64,9 +59,7 @@
                                     .taskId(1L)
                                     .build();
                     JmcRuntime.updateEvent(mainEndEvent);
-                    LOGGER.info("The {}th iteration is completed", i);
                     JmcRuntime.resetIteration(i);
-                    numExecutions++;
                 } catch (HaltTaskException e) {
                     LOGGER.debug(
                             "Halting execution: {} due to main thread halted: {}",
@@ -89,22 +82,14 @@
             if (e.isOkay()) {
                 LOGGER.info("Model checking completed successfully.");
             } else {
-<<<<<<< HEAD
-                LOGGER.info("Model checking failed: {}", e.getMessage());
-                // TODO :: For debugging
-                System.out.println("[JMC MC] : Model checking failed: " + e.getMessage());
-=======
                 report.setErrorIteration(-1);
                 report.setErrorMessage(String.format("Model checking failed: %s", e.getMessage()));
                 LOGGER.error("Model checking failed: {}", e.getMessage());
->>>>>>> 4a03f6e7
                 System.exit(1);
             }
         } finally {
             Long endTime = System.nanoTime();
             JmcRuntime.tearDown();
-            LOGGER.info("The model checking time is: " + (endTime - startTime));
-            LOGGER.info("The number of explored executions: " + numExecutions);
             report.setTotalTimeMillis(endTime - startTime);
         }
         return report;
