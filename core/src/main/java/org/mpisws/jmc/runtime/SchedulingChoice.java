--- conflicted
+++ resolved
@@ -1,21 +1,14 @@
 package org.mpisws.jmc.runtime;
 
-<<<<<<< HEAD
 import org.apache.logging.log4j.LogManager;
 import org.apache.logging.log4j.Logger;
 
-public class SchedulingChoice {
+public class SchedulingChoice<T> {
     private static Logger LOGGER = LogManager.getLogger(SchedulingChoice.class);
     private Long taskId;
     private boolean isBlockTask;
     private boolean isBlockExecution;
-=======
-public class SchedulingChoice<T> {
-    private final Long taskId;
-    private final boolean isBlockTask;
-    private final boolean isBlockExecution;
     private final T value;
->>>>>>> 4a03f6e7
 
     private SchedulingChoice(Long taskId, boolean isBlockTask, boolean isBlockExecution) {
         this.taskId = taskId;
@@ -63,17 +56,8 @@
         return new SchedulingChoice<>(taskId, false, false);
     }
 
-<<<<<<< HEAD
-    public static SchedulingChoice task(Long taskId) {
-        if (taskId == null) {
-            LOGGER.error("taskId is null");
-            System.exit(1);
-        }
-        return new SchedulingChoice(taskId, false, false);
-=======
     public static <T> SchedulingChoice<T> task(Long taskId, T value) {
         return new SchedulingChoice<>(taskId, value);
->>>>>>> 4a03f6e7
     }
 
     // Used to indicate the end of the task schedule. Since the events occur prior to
