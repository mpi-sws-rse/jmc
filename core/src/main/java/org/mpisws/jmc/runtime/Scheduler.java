package org.mpisws.jmc.runtime;

import org.apache.logging.log4j.LogManager;
import org.apache.logging.log4j.Logger;
import org.mpisws.jmc.checker.JmcModelCheckerReport;
import org.mpisws.jmc.strategies.SchedulingStrategy;

import java.util.concurrent.CompletableFuture;
import java.util.concurrent.LinkedBlockingQueue;

/**
 * The scheduler is responsible for managing the execution of threads.
 *
 * <p>The scheduler uses the strategy to decide which thread to Schedule. To do so, it instantiates
 * a separate SchedulerThread that is blocked whenever other threads are running and unblocked only
 * when it needs to pick the next thread to schedule.
 *
 * <p>To interact with the scheduler, invoke the {@link Scheduler#yield()} which will defer control
 * the scheduler thread.
 */
public class Scheduler {

    private static final Logger LOGGER = LogManager.getLogger(Scheduler.class.getName());

    /**
     * The thread manager used to manage the thread states.
     */
    private TaskManager taskManager;

    /**
     * The scheduling strategy used to decide which thread to schedule.
     */
    private final SchedulingStrategy strategy;

    /**
     * The ID of the current thread. Protected by the lock for accesses to read and write
     */
    private Long currentTask;

    private final Object currentTaskLock = new Object();

    /**
     * The scheduler thread instance.
     */
    private final SchedulerThread schedulerThread;

    /**
     * Constructs a new Scheduler object.
     *
     * @param strategy the scheduling strategy
     */
    public Scheduler(
            SchedulingStrategy strategy, int schedulerTries, long schedulerTrySleepTimeNanos) {
        this.strategy = strategy;
        this.schedulerThread =
                new SchedulerThread(this, strategy, schedulerTries, schedulerTrySleepTimeNanos);
        this.currentTask = 0L;
    }

    /**
     * Starts the scheduler thread.
     */
    public void start() {
        schedulerThread.start();
    }

    /**
     * Initializes the scheduler with the task manager and the main thread.
     *
     * @param taskManager the task manager
     * @param mainTaskId  the ID of the main thread
     */
    public void init(TaskManager taskManager, Long mainTaskId) {
        this.taskManager = taskManager;
        this.setCurrentTask(mainTaskId);
    }

    /**
     * Initializes the strategy for a new iteration.
     *
     * @param iteration the number of the iteration
     */
    public void initIteration(int iteration, JmcModelCheckerReport report) throws HaltCheckerException {
        strategy.initIteration(iteration, report);
    }

    /**
     * Returns the ID of the current task.
     *
     * @return the ID of the current task
     */
    public Long currentTask() {
        synchronized (currentTaskLock) {
            return currentTask;
        }
    }

    /**
     * Sets the ID of the current task.
     *
     * @param taskId the ID of the current task
     */
    protected void setCurrentTask(Long taskId) {
        synchronized (currentTaskLock) {
            currentTask = taskId;
        }
    }

    /**
     * Performs the scheduling choice (instance of {@link SchedulingChoice}) indicated. Either
     * resuming the task, stopping the task or stopping all tasks.
     *
     * @param choice The scheduling choice to make.
     */
    protected <T> void scheduleTask(SchedulingChoice<T> choice) {
        if (choice.isBlockExecution()) {
            taskManager.stopAll();
        } else if (choice.isBlockTask()) {
            taskManager.error(choice.getTaskId(), new HaltTaskException(choice.getTaskId()));
        } else {
            Long taskId = choice.getTaskId();
            setCurrentTask(taskId);
            try {
<<<<<<< HEAD
                // TODO :: For debugging
                LOGGER.info("Resuming task: {}", taskId);
                taskManager.resume(taskId);
=======
                LOGGER.debug("Resuming task: {}", taskId);
                if (choice.getValue() != null) {
                    taskManager.resume(taskId, choice.getValue());
                } else {
                    taskManager.resume(taskId);
                }
>>>>>>> 4a03f6e7
            } catch (TaskNotExists e) {
                LOGGER.error("Resuming a non existent task: {}", e.getMessage());
                System.exit(1);
            }
        }
    }

    /**
     * Updates the event in the scheduling strategy.
     *
     * @param event the event to be updated
     */
    public void updateEvent(RuntimeEvent event) throws HaltTaskException {
        strategy.updateEvent(event);
    }

    /**
     * Pauses the current task and yields the control to the scheduler.
     *
     * <p>The call is non-blocking and returns immediately.
     *
     * @return a future that completes when the task is resumed
     * @throws TaskAlreadyPaused if the current task is already paused
     */
    public CompletableFuture<?> yield() throws TaskAlreadyPaused {
        CompletableFuture<?> future;
        synchronized (currentTaskLock) {
            future = taskManager.pause(currentTask);
            currentTask = null;
        }
        // Release the scheduler thread
        LOGGER.debug("Enabling scheduler thread.");
        schedulerThread.enable();
        return future;
    }

    /**
     * Pauses the task with the given ID and yields the control to the scheduler.
     *
     * <p>The call is non-blocking and returns immediately.
     *
     * @param taskId the ID of the task to be paused
     * @return a future that completes when the task is resumed
     * @throws TaskAlreadyPaused if the task is already paused
     */
    public CompletableFuture<?> yield(Long taskId) throws TaskAlreadyPaused {
        CompletableFuture<?> future = taskManager.pause(taskId);
        synchronized (currentTaskLock) {
            currentTask = null;
        }
        // Release the scheduler thread
        LOGGER.debug("Enabling scheduler thread.");
        schedulerThread.enable();
        return future;
    }

    /**
     * Resets the TaskManager and the scheduling strategy for a new iteration.
     */
    public void resetIteration(int iteration) {
        strategy.resetIteration(iteration);
    }

    /**
     * Shuts down the scheduler.
     */
    public void shutdown() {
        schedulerThread.shutdown();
        strategy.teardown();
    }

    /**
     * The SchedulerThread class is responsible for scheduling the tasks.
     */
    private static class SchedulerThread extends Thread {

        private static final Logger LOGGER = LogManager.getLogger(SchedulerThread.class.getName());

        /**
         * The scheduler instance.
         */
        private final Scheduler scheduler;

        /**
         * The scheduling strategy used by the scheduler.
         */
        private final SchedulingStrategy strategy;

        /**
         * A queue used to enable the scheduler thread. Adding a boolean value to the queue enables
         * the scheduler to run one iteration, while adding a true value shuts down the scheduler.
         */
        private final LinkedBlockingQueue<Boolean> enablingQueue;

        private final int schedulerTries;

        private final long schedulerTrySleepTimeNanos;

        /**
         * Constructs a new SchedulerThread object.
         *
         * @param scheduler the scheduler instance
         * @param strategy  the scheduling strategy
         */
        public SchedulerThread(
                Scheduler scheduler,
                SchedulingStrategy strategy,
                int schedulerTries,
                long schedulerTrySleepTimeNanos) {
            this.scheduler = scheduler;
            this.strategy = strategy;
            this.enablingQueue = new LinkedBlockingQueue<>();
            this.schedulerTries = schedulerTries;
            this.schedulerTrySleepTimeNanos = schedulerTrySleepTimeNanos;
        }

        /**
         * Enables the scheduler.
         */
        public void enable() {
            try {
                enablingQueue.put(false);
            } catch (InterruptedException e) {
                LOGGER.error("Enabling the scheduler thread was interrupted: {}", e.getMessage());
            }
        }

        /**
         * Shuts down the scheduler.
         */
        public void shutdown() {
            try {
                enablingQueue.put(true);
            } catch (InterruptedException e) {
                LOGGER.error(
                        "Shutting down the scheduler thread was interrupted: {}", e.getMessage());
            }
        }

        /**
         * The main loop of the scheduler thread.
         */
        @Override
        public void run() {
            LOGGER.info("Scheduler thread started.");
            while (true) {
                // Wait for the scheduler to be enabled
                try {
                    Boolean shutdown = enablingQueue.take();
                    if (shutdown) {
                        LOGGER.info("Shutting down scheduler thread.");
                        break;
                    }
                    LOGGER.debug("Scheduler thread enabled.");
                    // Repeat until the task is not null. Error out after trying x times.
                    // It is possible that the scheduler is enabled but no task is available.
                    // The solution is to just wait for something to become available. and throw an
                    // error otherwise.
                    SchedulingChoice<?> nextTask = null;
                    for (int i = 0; i < schedulerTries; i++) {
                        nextTask = strategy.nextTask();
                        if (nextTask != null) {
                            break;
                        }
                        if (schedulerTrySleepTimeNanos > 0) {
                            Thread.sleep(schedulerTrySleepTimeNanos);
                        }
                    }
                    if (nextTask != null) {
                        LOGGER.info("Scheduling task: {}", nextTask.getTaskId());
                        scheduler.scheduleTask(nextTask);
                    } else {
                        LOGGER.error("No task to schedule.");
                    }
                } catch (Exception e) {
                    LOGGER.error("Scheduler thread threw an exception: {}", e.getMessage());
                    break;
                }
            }
            LOGGER.info("Scheduler thread finished.");
        }
    }
}<|MERGE_RESOLUTION|>--- conflicted
+++ resolved
@@ -7,6 +7,7 @@
 
 import java.util.concurrent.CompletableFuture;
 import java.util.concurrent.LinkedBlockingQueue;
+import java.util.concurrent.SynchronousQueue;
 
 /**
  * The scheduler is responsible for managing the execution of threads.
@@ -121,18 +122,12 @@
             Long taskId = choice.getTaskId();
             setCurrentTask(taskId);
             try {
-<<<<<<< HEAD
-                // TODO :: For debugging
-                LOGGER.info("Resuming task: {}", taskId);
-                taskManager.resume(taskId);
-=======
                 LOGGER.debug("Resuming task: {}", taskId);
                 if (choice.getValue() != null) {
                     taskManager.resume(taskId, choice.getValue());
                 } else {
                     taskManager.resume(taskId);
                 }
->>>>>>> 4a03f6e7
             } catch (TaskNotExists e) {
                 LOGGER.error("Resuming a non existent task: {}", e.getMessage());
                 System.exit(1);
@@ -302,7 +297,6 @@
                         }
                     }
                     if (nextTask != null) {
-                        LOGGER.info("Scheduling task: {}", nextTask.getTaskId());
                         scheduler.scheduleTask(nextTask);
                     } else {
                         LOGGER.error("No task to schedule.");
