package org.mpisws.jmc.checker;

import org.junit.jupiter.api.Test;
import org.mpisws.jmc.programs.atomic.counter.AtomicCounter;
import org.mpisws.jmc.programs.complex.counter.ComplexCounter;
import org.mpisws.jmc.programs.concurrent.ConcurrentCounter;
import org.mpisws.jmc.programs.correct.counter.CorrectCounter;
import org.mpisws.jmc.programs.correct.counter.CorrectCounterKt;
import org.mpisws.jmc.programs.det.array.DetArray;
import org.mpisws.jmc.programs.det.loop.DetLoop;
import org.mpisws.jmc.programs.det.loopVariant.DetLoopWithLock;
import org.mpisws.jmc.programs.det.stack.Client1;
import org.mpisws.jmc.programs.det.stack.Client2;
import org.mpisws.jmc.programs.det.stack.Client3;
import org.mpisws.jmc.programs.det.stack.Client4;
import org.mpisws.jmc.programs.det.stack.Client5;
import org.mpisws.jmc.programs.det.stack.Client6;
import org.mpisws.jmc.programs.dining.DiningPhilosophers;
import org.mpisws.jmc.programs.futures.SimpleFuture;
<<<<<<< HEAD
import org.mpisws.jmc.programs.mockKafka.ShareConsumerTest;
=======
import org.mpisws.jmc.programs.kafka.ShareConsumerTest;
>>>>>>> 59da02c9
import org.mpisws.jmc.programs.wrong.counter.BuggyCounter;
import org.mpisws.jmc.strategies.trust.TrustStrategy;

import java.util.ArrayList;
import java.util.List;

public class JmcModelCheckerTest {

    @Test
    void testRandomAtomicCounter() {
        JmcCheckerConfiguration config =
                new JmcCheckerConfiguration.Builder().numIterations(10).build();
        JmcModelChecker jmcModelChecker = new JmcModelChecker(config);

        JmcTestTarget target =
                new JmcFunctionalTestTarget(
                        "RandomAtomicCounter",
                        () -> {
                            AtomicCounter.main(new String[0]);
                        });

        jmcModelChecker.check(target);
    }

    @Test
    void testRandomCorrectCounter() {
        JmcCheckerConfiguration config =
                new JmcCheckerConfiguration.Builder().numIterations(100000).build();

        JmcModelChecker jmcModelChecker = new JmcModelChecker(config);

        JmcTestTarget target =
                new JmcFunctionalTestTarget(
                        "RandomCorrectCounter",
                        () -> {
                            CorrectCounter.main(new String[0]);
                        });

        jmcModelChecker.check(target);
    }

    @Test
    void testRandomComplexCounter() {
        JmcCheckerConfiguration config =
                new JmcCheckerConfiguration.Builder().numIterations(10).build();
        JmcModelChecker jmcModelChecker = new JmcModelChecker(config);

        JmcTestTarget target =
                new JmcFunctionalTestTarget(
                        "RandomComplexCounter",
                        () -> {
                            ComplexCounter.main(new String[0]);
                        });

        jmcModelChecker.check(target);
    }

    @Test
    void testRandomDetArray() {
        JmcCheckerConfiguration config =
                new JmcCheckerConfiguration.Builder().numIterations(10).build();
        JmcModelChecker jmcModelChecker = new JmcModelChecker(config);

        JmcTestTarget target =
                new JmcFunctionalTestTarget(
                        "RandomDetArray",
                        () -> {
                            DetArray.main(new String[0]);
                        });

        jmcModelChecker.check(target);
    }

    @Test
    void testRandomDetLoop() {
        JmcCheckerConfiguration config =
                new JmcCheckerConfiguration.Builder().numIterations(10).build();
        JmcModelChecker jmcModelChecker = new JmcModelChecker(config);

        JmcTestTarget target =
                new JmcFunctionalTestTarget(
                        "RandomDetLoop",
                        () -> {
                            DetLoop.main(new String[0]);
                        });

        jmcModelChecker.check(target);
    }

    @Test
    void testRandomDetLoopWithLock() {
        JmcCheckerConfiguration config =
                new JmcCheckerConfiguration.Builder().numIterations(10).build();
        JmcModelChecker jmcModelChecker = new JmcModelChecker(config);

        JmcTestTarget target =
                new JmcFunctionalTestTarget(
                        "RandomDetLoopWithLock",
                        () -> {
                            DetLoopWithLock.main(new String[0]);
                        });

        jmcModelChecker.check(target);
    }

    @Test
    void testRandomDetStack1() {
        JmcCheckerConfiguration config =
                new JmcCheckerConfiguration.Builder().numIterations(10).build();
        JmcModelChecker jmcModelChecker = new JmcModelChecker(config);

        JmcTestTarget target =
                new JmcFunctionalTestTarget(
                        "RandomDetStack1",
                        () -> {
                            Client1.main(new String[0]);
                        });

        jmcModelChecker.check(target);
    }

    @Test
    void testRandomDetStack2() {
        JmcCheckerConfiguration config =
                new JmcCheckerConfiguration.Builder().numIterations(10).build();
        JmcModelChecker jmcModelChecker = new JmcModelChecker(config);

        JmcTestTarget target =
                new JmcFunctionalTestTarget(
                        "RandomDetStack1",
                        () -> {
                            Client2.main(new String[0]);
                        });

        jmcModelChecker.check(target);
    }

    @Test
    void testRandomDetStack3() {
        JmcCheckerConfiguration config =
                new JmcCheckerConfiguration.Builder().numIterations(10).build();
        JmcModelChecker jmcModelChecker = new JmcModelChecker(config);

        JmcTestTarget target =
                new JmcFunctionalTestTarget(
                        "RandomDetStack1",
                        () -> {
                            Client3.main(new String[0]);
                        });

        jmcModelChecker.check(target);
    }

    @Test
    void testRandomDetStack14() {
        JmcCheckerConfiguration config =
                new JmcCheckerConfiguration.Builder().numIterations(10).build();
        JmcModelChecker jmcModelChecker = new JmcModelChecker(config);

        JmcTestTarget target =
                new JmcFunctionalTestTarget(
                        "RandomDetStack1",
                        () -> {
                            Client4.main(new String[0]);
                        });

        jmcModelChecker.check(target);
    }

    @Test
    void testRandomDetStack5() {
        JmcCheckerConfiguration config =
                new JmcCheckerConfiguration.Builder().numIterations(10).build();
        JmcModelChecker jmcModelChecker = new JmcModelChecker(config);

        JmcTestTarget target =
                new JmcFunctionalTestTarget(
                        "RandomDetStack1",
                        () -> {
                            Client5.main(new String[0]);
                        });

        jmcModelChecker.check(target);
    }

    @Test
    void testRandomDetStack6() {
        JmcCheckerConfiguration config =
                new JmcCheckerConfiguration.Builder().numIterations(10).build();
        JmcModelChecker jmcModelChecker = new JmcModelChecker(config);

        JmcTestTarget target =
                new JmcFunctionalTestTarget(
                        "RandomDetStack1",
                        () -> {
                            Client6.main(new String[0]);
                        });

        jmcModelChecker.check(target);
    }

    @Test
    void testRandomDiningPhilosophers() {
        JmcCheckerConfiguration config =
                new JmcCheckerConfiguration.Builder().numIterations(100).build();
        JmcModelChecker jmcModelChecker = new JmcModelChecker(config);

        JmcTestTarget target =
                new JmcFunctionalTestTarget(
                        "RandomDiningPhilosophers",
                        () -> {
                            DiningPhilosophers.main(new String[0]);
                        });

        jmcModelChecker.check(target);
    }

    @Test
    void benchmarkRandomDiningPhilosophers() {
        List<Integer> iterations = List.of(100, 1000, 10000, 30000, 60000, 100000);
        List<JmcModelCheckerReport> reports = new ArrayList<>();
        for (int i : iterations) {
            JmcCheckerConfiguration config =
                    new JmcCheckerConfiguration.Builder().numIterations(i).build();
            JmcModelChecker jmcModelChecker = new JmcModelChecker(config);

            JmcTestTarget target =
                    new JmcFunctionalTestTarget(
                            "RandomDiningPhilosophers",
                            () -> {
                                DiningPhilosophers.main(new String[0]);
                            });

            reports.add(jmcModelChecker.check(target));
        }
        System.out.println(
                reports.stream().map(JmcModelCheckerReport::getTotalTimeMillis).toList());
    }

    @Test
    void testRandomBuggyCounter() {
        JmcCheckerConfiguration config =
                new JmcCheckerConfiguration.Builder().numIterations(10).build();
        JmcModelChecker jmcModelChecker = new JmcModelChecker(config);

        JmcTestTarget target =
                new JmcFunctionalTestTarget(
                        "RandomBuggyCounter",
                        () -> {
                            BuggyCounter.main(new String[0]);
                        });

        jmcModelChecker.check(target);
    }

    @Test
    void testRandomCorrectCounterKt() {
        JmcCheckerConfiguration config =
                new JmcCheckerConfiguration.Builder().numIterations(100).build();

        JmcModelChecker jmcModelChecker = new JmcModelChecker(config);

        JmcTestTarget target =
                new JmcFunctionalTestTarget(
                        "RandomCorrectCounterKt",
                        () -> {
                            CorrectCounterKt.main();
                        });

        jmcModelChecker.check(target);
    }

    @Test
    void testRandomFutureSimple() {
        JmcCheckerConfiguration config =
                new JmcCheckerConfiguration.Builder().numIterations(100).build();

        JmcModelChecker jmcModelChecker = new JmcModelChecker(config);

        JmcTestTarget target =
                new JmcFunctionalTestTarget(
                        "RandomFutureSimple",
                        () -> {
                            SimpleFuture.main(new String[0]);
                        });

        jmcModelChecker.check(target);
    }

    @Test
    void testTrustConcurrentCounter() {
        JmcCheckerConfiguration config =
                new JmcCheckerConfiguration.Builder()
                        .customStrategy(new TrustStrategy())
                        .numIterations(10)
                        .debug(true)
                        .build();
        JmcModelChecker jmcModelChecker = new JmcModelChecker(config);

        JmcTestTarget target =
                new JmcFunctionalTestTarget(
                        "TrustBuggyCounter",
                        () -> {
                            ConcurrentCounter.main(new String[0]);
                        });
        jmcModelChecker.check(target);
    }


    @Test
    void testAcquisitionLockTimeoutOnConsumer() throws InterruptedException {
        JmcCheckerConfiguration config =
                new JmcCheckerConfiguration.Builder().numIterations(10).build();
        JmcModelChecker jmcModelChecker = new JmcModelChecker(config);

        JmcTestTarget target =
                new JmcFunctionalTestTarget(
                        "RandomKafkaTest",
                        () -> {
                            ShareConsumerTest.main(new String[0]);
                        });

        jmcModelChecker.check(target);
    }
}<|MERGE_RESOLUTION|>--- conflicted
+++ resolved
@@ -17,13 +17,8 @@
 import org.mpisws.jmc.programs.det.stack.Client6;
 import org.mpisws.jmc.programs.dining.DiningPhilosophers;
 import org.mpisws.jmc.programs.futures.SimpleFuture;
-<<<<<<< HEAD
 import org.mpisws.jmc.programs.mockKafka.ShareConsumerTest;
-=======
-import org.mpisws.jmc.programs.kafka.ShareConsumerTest;
->>>>>>> 59da02c9
 import org.mpisws.jmc.programs.wrong.counter.BuggyCounter;
-import org.mpisws.jmc.strategies.trust.TrustStrategy;
 
 import java.util.ArrayList;
 import java.util.List;
@@ -297,7 +292,7 @@
     @Test
     void testRandomFutureSimple() {
         JmcCheckerConfiguration config =
-                new JmcCheckerConfiguration.Builder().numIterations(100).build();
+                new JmcCheckerConfiguration.Builder().numIterations(10).build();
 
         JmcModelChecker jmcModelChecker = new JmcModelChecker(config);
 
@@ -315,7 +310,7 @@
     void testTrustConcurrentCounter() {
         JmcCheckerConfiguration config =
                 new JmcCheckerConfiguration.Builder()
-                        .customStrategy(new TrustStrategy())
+                        .strategyType("trust")
                         .numIterations(10)
                         .debug(true)
                         .build();
