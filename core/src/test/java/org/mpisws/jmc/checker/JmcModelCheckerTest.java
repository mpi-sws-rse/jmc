package org.mpisws.jmc.checker;

import org.junit.jupiter.api.Test;
import org.mpisws.jmc.programs.atomic.counter.AtomicCounter;
import org.mpisws.jmc.programs.complex.counter.ComplexCounter;
import org.mpisws.jmc.programs.concurrent.*;
import org.mpisws.jmc.programs.correct.counter.CorrectCounter;
import org.mpisws.jmc.programs.correct.counter.CorrectCounterKt;
import org.mpisws.jmc.programs.det.array.DetArray;
import org.mpisws.jmc.programs.det.loop.DetLoop;
import org.mpisws.jmc.programs.det.loopVariant.DetLoopWithLock;
import org.mpisws.jmc.programs.det.stack.Client1;
import org.mpisws.jmc.programs.det.stack.Client2;
import org.mpisws.jmc.programs.det.stack.Client3;
import org.mpisws.jmc.programs.det.stack.Client4;
import org.mpisws.jmc.programs.det.stack.Client5;
import org.mpisws.jmc.programs.det.stack.Client6;
import org.mpisws.jmc.programs.dining.DiningPhilosophers;
import org.mpisws.jmc.programs.futures.CompletableFutureP;
import org.mpisws.jmc.programs.futures.SimpleFuture;
import org.mpisws.jmc.programs.random.counter.RandomCounterIncr;
import org.mpisws.jmc.programs.wrong.counter.BuggyCounter;
import org.mpisws.jmc.strategies.trust.TrustStrategy;

import java.util.ArrayList;
import java.util.List;

public class JmcModelCheckerTest {

    @Test
    void testRandomAtomicCounter() {
        JmcCheckerConfiguration config =
                new JmcCheckerConfiguration.Builder().numIterations(10).build();
        JmcModelChecker jmcModelChecker = new JmcModelChecker(config);

        JmcTestTarget target =
                new JmcFunctionalTestTarget(
                        "RandomAtomicCounter",
                        () -> {
                            AtomicCounter.main(new String[0]);
                        });

        jmcModelChecker.check(target);
    }

    @Test
    void testRandomCorrectCounter() {
        JmcCheckerConfiguration config =
                new JmcCheckerConfiguration.Builder().numIterations(100000).build();

        JmcModelChecker jmcModelChecker = new JmcModelChecker(config);

        JmcTestTarget target =
                new JmcFunctionalTestTarget(
                        "RandomCorrectCounter",
                        () -> {
                            CorrectCounter.main(new String[0]);
                        });

        jmcModelChecker.check(target);
    }

    @Test
    void testRandomComplexCounter() {
        JmcCheckerConfiguration config =
                new JmcCheckerConfiguration.Builder().numIterations(10).build();
        JmcModelChecker jmcModelChecker = new JmcModelChecker(config);

        JmcTestTarget target =
                new JmcFunctionalTestTarget(
                        "RandomComplexCounter",
                        () -> {
                            ComplexCounter.main(new String[0]);
                        });

        jmcModelChecker.check(target);
    }

    @Test
    void testRandomDetArray() {
        JmcCheckerConfiguration config =
                new JmcCheckerConfiguration.Builder().numIterations(10).build();
        JmcModelChecker jmcModelChecker = new JmcModelChecker(config);

        JmcTestTarget target =
                new JmcFunctionalTestTarget(
                        "RandomDetArray",
                        () -> {
                            DetArray.main(new String[0]);
                        });

        jmcModelChecker.check(target);
    }

    @Test
    void testRandomDetLoop() {
        JmcCheckerConfiguration config =
                new JmcCheckerConfiguration.Builder().numIterations(10).build();
        JmcModelChecker jmcModelChecker = new JmcModelChecker(config);

        JmcTestTarget target =
                new JmcFunctionalTestTarget(
                        "RandomDetLoop",
                        () -> {
                            DetLoop.main(new String[0]);
                        });

        jmcModelChecker.check(target);
    }

    @Test
    void testRandomDetLoopWithLock() {
        JmcCheckerConfiguration config =
                new JmcCheckerConfiguration.Builder().numIterations(10).build();
        JmcModelChecker jmcModelChecker = new JmcModelChecker(config);

        JmcTestTarget target =
                new JmcFunctionalTestTarget(
                        "RandomDetLoopWithLock",
                        () -> {
                            DetLoopWithLock.main(new String[0]);
                        });

        jmcModelChecker.check(target);
    }

    @Test
    void testRandomDetStack1() {
        JmcCheckerConfiguration config =
                new JmcCheckerConfiguration.Builder().numIterations(10).build();
        JmcModelChecker jmcModelChecker = new JmcModelChecker(config);

        JmcTestTarget target =
                new JmcFunctionalTestTarget(
                        "RandomDetStack1",
                        () -> {
                            Client1.main(new String[0]);
                        });

        jmcModelChecker.check(target);
    }

    @Test
    void testRandomDetStack2() {
        JmcCheckerConfiguration config =
                new JmcCheckerConfiguration.Builder().numIterations(10).build();
        JmcModelChecker jmcModelChecker = new JmcModelChecker(config);

        JmcTestTarget target =
                new JmcFunctionalTestTarget(
                        "RandomDetStack1",
                        () -> {
                            Client2.main(new String[0]);
                        });

        jmcModelChecker.check(target);
    }

    @Test
    void testRandomDetStack3() {
        JmcCheckerConfiguration config =
                new JmcCheckerConfiguration.Builder().numIterations(10).build();
        JmcModelChecker jmcModelChecker = new JmcModelChecker(config);

        JmcTestTarget target =
                new JmcFunctionalTestTarget(
                        "RandomDetStack1",
                        () -> {
                            Client3.main(new String[0]);
                        });

        jmcModelChecker.check(target);
    }

    @Test
    void testRandomDetStack14() {
        JmcCheckerConfiguration config =
                new JmcCheckerConfiguration.Builder().numIterations(10).build();
        JmcModelChecker jmcModelChecker = new JmcModelChecker(config);

        JmcTestTarget target =
                new JmcFunctionalTestTarget(
                        "RandomDetStack1",
                        () -> {
                            Client4.main(new String[0]);
                        });

        jmcModelChecker.check(target);
    }

    @Test
    void testRandomDetStack5() {
        JmcCheckerConfiguration config =
                new JmcCheckerConfiguration.Builder().numIterations(10).build();
        JmcModelChecker jmcModelChecker = new JmcModelChecker(config);

        JmcTestTarget target =
                new JmcFunctionalTestTarget(
                        "RandomDetStack1",
                        () -> {
                            Client5.main(new String[0]);
                        });

        jmcModelChecker.check(target);
    }

    @Test
    void testRandomDetStack6() {
        JmcCheckerConfiguration config =
                new JmcCheckerConfiguration.Builder().numIterations(10).build();
        JmcModelChecker jmcModelChecker = new JmcModelChecker(config);

        JmcTestTarget target =
                new JmcFunctionalTestTarget(
                        "RandomDetStack1",
                        () -> {
                            Client6.main(new String[0]);
                        });

        jmcModelChecker.check(target);
    }

    @Test
    void testRandomDiningPhilosophers() {
        JmcCheckerConfiguration config =
                new JmcCheckerConfiguration.Builder().numIterations(100).build();
        JmcModelChecker jmcModelChecker = new JmcModelChecker(config);

        JmcTestTarget target =
                new JmcFunctionalTestTarget(
                        "RandomDiningPhilosophers",
                        () -> {
                            DiningPhilosophers.main(new String[0]);
                        });

        jmcModelChecker.check(target);
    }

    @Test
    void benchmarkRandomDiningPhilosophers() {
        List<Integer> iterations = List.of(100, 1000, 10000, 30000, 60000, 100000);
        List<JmcModelCheckerReport> reports = new ArrayList<>();
        for (int i : iterations) {
            JmcCheckerConfiguration config =
                    new JmcCheckerConfiguration.Builder().numIterations(i).build();
            JmcModelChecker jmcModelChecker = new JmcModelChecker(config);

            JmcTestTarget target =
                    new JmcFunctionalTestTarget(
                            "RandomDiningPhilosophers",
                            () -> {
                                DiningPhilosophers.main(new String[0]);
                            });

            reports.add(jmcModelChecker.check(target));
        }
        System.out.println(
                reports.stream().map(JmcModelCheckerReport::getTotalTimeMillis).toList());
    }

    @Test
    void testRandomBuggyCounter() {
        JmcCheckerConfiguration config =
                new JmcCheckerConfiguration.Builder().numIterations(10).build();
        JmcModelChecker jmcModelChecker = new JmcModelChecker(config);

        JmcTestTarget target =
                new JmcFunctionalTestTarget(
                        "RandomBuggyCounter",
                        () -> {
                            BuggyCounter.main(new String[0]);
                        });

        jmcModelChecker.check(target);
    }

    @Test
    void testRandomCorrectCounterKt() {
        JmcCheckerConfiguration config =
                new JmcCheckerConfiguration.Builder().numIterations(100).build();

        JmcModelChecker jmcModelChecker = new JmcModelChecker(config);

        JmcTestTarget target =
                new JmcFunctionalTestTarget(
                        "RandomCorrectCounterKt",
                        () -> {
                            CorrectCounterKt.main();
                        });

        jmcModelChecker.check(target);
    }

    @Test
    void testRandomFutureSimple() {
        JmcCheckerConfiguration config =
                new JmcCheckerConfiguration.Builder().numIterations(100).build();

        JmcModelChecker jmcModelChecker = new JmcModelChecker(config);

        JmcTestTarget target =
                new JmcFunctionalTestTarget(
                        "RandomFutureSimple",
                        () -> {
                            SimpleFuture.main(new String[0]);
                        });

        jmcModelChecker.check(target);
    }

    @Test
    void testCompletableFuture() {
        JmcCheckerConfiguration config =
                new JmcCheckerConfiguration.Builder().numIterations(100).build();

        JmcModelChecker jmcModelChecker = new JmcModelChecker(config);

        JmcTestTarget target =
                new JmcFunctionalTestTarget(
                        "CompletableFuture",
                        () -> {
                            CompletableFutureP.main(new String[0]);
                        });

        jmcModelChecker.check(target);
    }

    @Test
<<<<<<< HEAD
    void testTrustCC0() {
=======
    void testRandomCounter() {
        JmcCheckerConfiguration config =
                new JmcCheckerConfiguration.Builder().numIterations(10).build();
        JmcModelChecker jmcModelChecker = new JmcModelChecker(config);

        JmcTestTarget target =
                new JmcFunctionalTestTarget(
                        "RandomReactiveCounter",
                        () -> {
                            RandomCounterIncr.main(new String[0]);
                        });

        jmcModelChecker.check(target);
    }

    @Test
    void testTrustConcurrentCounter() {
>>>>>>> 4a03f6e7
        JmcCheckerConfiguration config =
                new JmcCheckerConfiguration.Builder()
                        .strategyType("trust")
                        .numIterations(1000000)
                        .debug(true)
                        .build();
        JmcModelChecker jmcModelChecker = new JmcModelChecker(config);

        JmcTestTarget target =
                new JmcFunctionalTestTarget(
                        "TrustCC0",
                        () -> {
                            int size = 1;
                            CC0.main(new String[] {String.valueOf(size)});
                        });
        jmcModelChecker.check(target);
    }

    @Test
    void testTrustCC1() {
        JmcCheckerConfiguration config =
                new JmcCheckerConfiguration.Builder()
                        .strategyType("trust")
                        .numIterations(100)
                        .debug(true)
                        .build();
        JmcModelChecker jmcModelChecker = new JmcModelChecker(config);

        JmcTestTarget target =
                new JmcFunctionalTestTarget(
                        "TrustCC1",
                        () -> {
                            CC1.main(new String[0]);
                        });
        jmcModelChecker.check(target);
    }

    @Test
    void testTrustCC2() {
        JmcCheckerConfiguration config =
                new JmcCheckerConfiguration.Builder()
                        .strategyType("trust")
                        .numIterations(100)
                        .debug(true)
                        .build();
        JmcModelChecker jmcModelChecker = new JmcModelChecker(config);

        JmcTestTarget target =
                new JmcFunctionalTestTarget(
                        "TrustCC2",
                        () -> {
                            CC2.main(new String[0]);
                        });
        jmcModelChecker.check(target);
    }

    @Test
    void testTrustCC3() {
        JmcCheckerConfiguration config =
                new JmcCheckerConfiguration.Builder()
                        .strategyType("trust")
                        .numIterations(100)
                        .debug(true)
                        .build();
        JmcModelChecker jmcModelChecker = new JmcModelChecker(config);

        JmcTestTarget target =
                new JmcFunctionalTestTarget(
                        "TrustCC3",
                        () -> {
                            CC3.main(new String[0]);
                        });
        jmcModelChecker.check(target);
    }

    @Test
    void testTrustCC4() {
        JmcCheckerConfiguration config =
                new JmcCheckerConfiguration.Builder()
                        .strategyType("trust")
                        .numIterations(100)
                        .debug(true)
                        .build();
        JmcModelChecker jmcModelChecker = new JmcModelChecker(config);

        JmcTestTarget target =
                new JmcFunctionalTestTarget(
                        "TrustCC4",
                        () -> {
                            CC4.main(new String[0]);
                        });
        jmcModelChecker.check(target);
    }

    @Test
    void testTrustCC5() {
        JmcCheckerConfiguration config =
                new JmcCheckerConfiguration.Builder()
                        .strategyType("trust")
                        .numIterations(100)
                        .debug(true)
                        .build();
        JmcModelChecker jmcModelChecker = new JmcModelChecker(config);

        JmcTestTarget target =
                new JmcFunctionalTestTarget(
                        "TrustCC5",
                        () -> {
                            CC5.main(new String[0]);
                        });
        jmcModelChecker.check(target);
    }

    @Test
    void testTrustCC7() {
        JmcCheckerConfiguration config =
                new JmcCheckerConfiguration.Builder()
                        .strategyType("trust")
                        .numIterations(100)
                        .debug(false)
                        .build();
        JmcModelChecker jmcModelChecker = new JmcModelChecker(config);

        JmcTestTarget target =
                new JmcFunctionalTestTarget(
                        "TrustCC7",
                        () -> {
                            int size = 3;
                            CC7.main(new String[] {String.valueOf(size)});
                        });
        jmcModelChecker.check(target);
    }
}<|MERGE_RESOLUTION|>--- conflicted
+++ resolved
@@ -326,27 +326,23 @@
     }
 
     @Test
-<<<<<<< HEAD
+    void testRandomCounter() {
+        JmcCheckerConfiguration config =
+                new JmcCheckerConfiguration.Builder().numIterations(10).build();
+        JmcModelChecker jmcModelChecker = new JmcModelChecker(config);
+
+        JmcTestTarget target =
+                new JmcFunctionalTestTarget(
+                        "RandomReactiveCounter",
+                        () -> {
+                            RandomCounterIncr.main(new String[0]);
+                        });
+
+        jmcModelChecker.check(target);
+    }
+
+    @Test
     void testTrustCC0() {
-=======
-    void testRandomCounter() {
-        JmcCheckerConfiguration config =
-                new JmcCheckerConfiguration.Builder().numIterations(10).build();
-        JmcModelChecker jmcModelChecker = new JmcModelChecker(config);
-
-        JmcTestTarget target =
-                new JmcFunctionalTestTarget(
-                        "RandomReactiveCounter",
-                        () -> {
-                            RandomCounterIncr.main(new String[0]);
-                        });
-
-        jmcModelChecker.check(target);
-    }
-
-    @Test
-    void testTrustConcurrentCounter() {
->>>>>>> 4a03f6e7
         JmcCheckerConfiguration config =
                 new JmcCheckerConfiguration.Builder()
                         .strategyType("trust")
