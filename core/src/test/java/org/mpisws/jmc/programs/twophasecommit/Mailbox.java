package org.mpisws.jmc.programs.twophasecommit;

import org.mpisws.jmc.runtime.JmcRuntimeUtils;
import org.mpisws.jmc.util.concurrent.JmcReentrantLock;

import java.util.LinkedList;
import java.util.List;

public class Mailbox {
    private final List<Message> messages;
    private final JmcReentrantLock lock;

    public Mailbox() {
        this.messages = new LinkedList<>();
        JmcRuntimeUtils.writeEvent(
<<<<<<< HEAD
                this,
                null,
                "org/mpisws/jmc/programs/twophasecommit/Mailbox",
                "messages",
                "Ljava/util/List;");
=======
                null,
                "org/mpisws/jmc/programs/twophasecommit/Mailbox",
                "messages",
                "Ljava/util/List;",
                this);
>>>>>>> fc2fd51f
        this.lock = new JmcReentrantLock();
    }

    public void send(Message message) {
        lock.lock();
        try {
            JmcRuntimeUtils.readEvent(
<<<<<<< HEAD
                    this,
                    "org/mpisws/jmc/programs/twophasecommit/Mailbox",
                    "messages",
                    "Ljava/util/List;");
=======
                    "org/mpisws/jmc/programs/twophasecommit/Mailbox",
                    "messages",
                    "Ljava/util/List;",
                    this);
>>>>>>> fc2fd51f
            messages.add(message);
            JmcRuntimeUtils.writeEvent(
                    this,
                    message.toString(),
                    "org/mpisws/jmc/programs/twophasecommit/Mailbox",
                    "messages",
                    "Ljava/util/List;");
        } finally {
            lock.unlock();
        }
    }

    public Message receive() {
        lock.lock();
        // TODO: should spin here and never return null unless the mailbox is closed
        try {
            JmcRuntimeUtils.readEvent(
<<<<<<< HEAD
                    this,
                    "org/mpisws/jmc/programs/twophasecommit/Mailbox",
                    "messages",
                    "Ljava/util/List;");
=======
                    "org/mpisws/jmc/programs/twophasecommit/Mailbox",
                    "messages",
                    "Ljava/util/List;",
                    this);
>>>>>>> fc2fd51f
            if (messages.isEmpty()) {
                return null;
            }
            Message out = messages.remove(0);
            JmcRuntimeUtils.writeEvent(
<<<<<<< HEAD
                    this,
                    out.toString(),
                    "org/mpisws/jmc/programs/twophasecommit/Mailbox",
                    "messages",
                    "Ljava/util/List;");
=======
                    out.toString(),
                    "org/mpisws/jmc/programs/twophasecommit/Mailbox",
                    "messages",
                    "Ljava/util/List;",
                    this);
>>>>>>> fc2fd51f
            return out;
        } finally {
            lock.unlock();
        }
    }
}<|MERGE_RESOLUTION|>--- conflicted
+++ resolved
@@ -13,19 +13,11 @@
     public Mailbox() {
         this.messages = new LinkedList<>();
         JmcRuntimeUtils.writeEvent(
-<<<<<<< HEAD
-                this,
-                null,
-                "org/mpisws/jmc/programs/twophasecommit/Mailbox",
-                "messages",
-                "Ljava/util/List;");
-=======
                 null,
                 "org/mpisws/jmc/programs/twophasecommit/Mailbox",
                 "messages",
                 "Ljava/util/List;",
                 this);
->>>>>>> fc2fd51f
         this.lock = new JmcReentrantLock();
     }
 
@@ -33,17 +25,10 @@
         lock.lock();
         try {
             JmcRuntimeUtils.readEvent(
-<<<<<<< HEAD
-                    this,
-                    "org/mpisws/jmc/programs/twophasecommit/Mailbox",
-                    "messages",
-                    "Ljava/util/List;");
-=======
                     "org/mpisws/jmc/programs/twophasecommit/Mailbox",
                     "messages",
                     "Ljava/util/List;",
                     this);
->>>>>>> fc2fd51f
             messages.add(message);
             JmcRuntimeUtils.writeEvent(
                     this,
@@ -61,35 +46,20 @@
         // TODO: should spin here and never return null unless the mailbox is closed
         try {
             JmcRuntimeUtils.readEvent(
-<<<<<<< HEAD
-                    this,
-                    "org/mpisws/jmc/programs/twophasecommit/Mailbox",
-                    "messages",
-                    "Ljava/util/List;");
-=======
                     "org/mpisws/jmc/programs/twophasecommit/Mailbox",
                     "messages",
                     "Ljava/util/List;",
                     this);
->>>>>>> fc2fd51f
             if (messages.isEmpty()) {
                 return null;
             }
             Message out = messages.remove(0);
             JmcRuntimeUtils.writeEvent(
-<<<<<<< HEAD
-                    this,
-                    out.toString(),
-                    "org/mpisws/jmc/programs/twophasecommit/Mailbox",
-                    "messages",
-                    "Ljava/util/List;");
-=======
                     out.toString(),
                     "org/mpisws/jmc/programs/twophasecommit/Mailbox",
                     "messages",
                     "Ljava/util/List;",
                     this);
->>>>>>> fc2fd51f
             return out;
         } finally {
             lock.unlock();
